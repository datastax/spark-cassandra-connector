/*
 * Licensed to the Apache Software Foundation (ASF) under one or more
 * contributor license agreements.  See the NOTICE file distributed with
 * this work for additional information regarding copyright ownership.
 * The ASF licenses this file to You under the Apache License, Version 2.0
 * (the "License"); you may not use this file except in compliance with
 * the License.  You may obtain a copy of the License at
 *    http://www.apache.org/licenses/LICENSE-2.0
 *
 * Unless required by applicable law or agreed to in writing, software
 * distributed under the License is distributed on an "AS IS" BASIS,
 * WITHOUT WARRANTIES OR CONDITIONS OF ANY KIND, either express or implied.
 * See the License for the specific language governing permissions and
 * limitations under the License.
 */

import java.io.File
import java.nio.file.{Paths, Files}

import scala.language.postfixOps

import com.scalapenos.sbt.prompt.SbtPrompt.autoImport._
import com.typesafe.sbt.SbtScalariform
import com.typesafe.sbt.SbtScalariform._
import com.typesafe.tools.mima.plugin.MimaKeys._
import com.typesafe.tools.mima.plugin.MimaPlugin._
import net.virtualvoid.sbt.graph.Plugin.graphSettings
import sbt.Keys._
import sbt.Tests._
import sbt._
import sbtassembly.AssemblyKeys._
import sbtassembly.AssemblyPlugin._
import sbtassembly._
import sbtrelease.ReleasePlugin._
import sbtsparkpackage.SparkPackagePlugin.autoImport._
import java.lang.management.ManagementFactory;
import com.sun.management.OperatingSystemMXBean;

object Settings extends Build {

  import BuildUtil._

  val versionStatus = settingKey[Unit]("The Scala version used in cross-build reapply for '+ package', '+ publish'.")

  val cassandraServerClasspath = taskKey[String]("Cassandra server classpath")

  val mavenLocalResolver = BuildUtil.mavenLocalResolver

  // Travis has limited quota, so we cannot use many C* instances simultaneously
  val isTravis = sys.props.getOrElse("travis", "false").toBoolean

  val osmxBean = ManagementFactory.getOperatingSystemMXBean.asInstanceOf[OperatingSystemMXBean]
  val sysMemoryInMB = osmxBean.getTotalPhysicalMemorySize >> 20
  val singleRunRequiredMem = 3 * 1024 + 512
  val parallelTasks = if (isTravis) 1 else Math.max(1, ((sysMemoryInMB - 1550) / singleRunRequiredMem).toInt)

  // Due to lack of entrophy on virtual machines we want to use /dev/urandom instead of /dev/random
  val useURandom = Files.exists(Paths.get("/dev/urandom"))
  val uRandomParams = if (useURandom) Seq("-Djava.security.egd=file:/dev/./urandom") else Seq.empty

  lazy val mainDir = {
    val dir = new File(".")
    IO.delete(new File(dir, "target/ports"))
    dir
  }

  val cassandraTestVersion = sys.props.get("test.cassandra.version").getOrElse(Versions.Cassandra)

  lazy val TEST_JAVA_OPTS = Seq(
    "-XX:MaxPermSize=256M",
    "-Xms256m",
    "-Xmx512m",
    "-Dsun.io.serialization.extendedDebugInfo=true",
    s"-DbaseDir=${mainDir.getAbsolutePath}") ++ uRandomParams

  var TEST_ENV: Option[Map[String, String]] = None

<<<<<<< HEAD
  val asfSnapshotsResolver = "ASF Snapshots" at "https://repository.apache.org/content/groups/snapshots"
  val asfStagingResolver = "ASF Staging" at "https://repository.apache.org/content/groups/staging"

  def currentCommitSha = ("git rev-parse --short HEAD" !!).split('\n').head.trim

  def versionSuffix = {
    sys.props.get("publish.version.type").map(_.toLowerCase) match {
      case Some("release") => ""
      case Some("commit-release") => s"-$currentCommitSha"
      case _ => "-SNAPSHOT"
    }
  }

  lazy val buildSettings = Seq(
    organization         := "com.datastax.spark",
    version in ThisBuild := s"1.6.0-M1$versionSuffix",
=======
  def currentVersion = ("git describe --tags --match v*" !!).trim.substring(1)

  lazy val buildSettings = Seq(
    organization         := "com.datastax.spark",
    version in ThisBuild := currentVersion,
>>>>>>> eb31c540
    scalaVersion         := Versions.scalaVersion,
    crossScalaVersions   := Versions.crossScala,
    crossVersion         := CrossVersion.binary,
    versionStatus        := Versions.status(scalaVersion.value, scalaBinaryVersion.value)
  )

  lazy val sparkPackageSettings = Seq(
    spName := "datastax/spark-cassandra-connector",
    sparkVersion := Versions.Spark,
    spAppendScalaVersion := true,
    spIncludeMaven := true,
    spIgnoreProvided := true,
    credentials += Credentials(Path.userHome / ".ivy2" / ".credentials")
  )

  override lazy val settings = super.settings ++ buildSettings ++ Seq(
    normalizedName := "spark-cassandra-connector",
    name := "DataStax Apache Cassandra connector for Apache Spark",
    organization := "com.datastax.spark",
    description  := """
                  |A library that exposes Cassandra tables as Spark RDDs, writes Spark RDDs to
                  |Cassandra tables, and executes CQL queries in Spark applications.""".stringPrefix,
    homepage := Some(url("https://github.com/datastax/spark-cassandra-connector")),
    licenses := Seq(("Apache License 2.0", url("http://www.apache.org/licenses/LICENSE-2.0"))),
    promptTheme := ScalapenosTheme
  )

  val parentSettings = noPublish ++ Seq(
    managedSourceDirectories := Nil,
    (unmanagedSourceDirectories in Compile) := Nil,
    (unmanagedSourceDirectories in Test) := Nil
  )

  lazy val noPublish = Seq(
    publish := {},
    publishLocal := {},
    publishArtifact := false
  )

  val encoding = Seq("-encoding", "UTF-8")

  val installSparkTask = taskKey[Unit]("Optionally install Spark from Git to local Maven repository")

  lazy val projectSettings = graphSettings ++ Seq(

    concurrentRestrictions in Global += Tags.limit(Tags.Test, parallelTasks),

    aggregate in update := false,

    incOptions := incOptions.value.withNameHashing(true),

    ivyScala := ivyScala.value map { _.copy(overrideScalaVersion = true) },

    // when sbt-release enabled: enableCrossBuild = true,

    /* Can not use -Xfatal-warnings until this known issue fixed:
      org.apache.cassandra.io.util.DataOutputPlus not found - continuing with a stub. */
    scalacOptions ++= encoding ++ Seq(
      s"-target:jvm-${Versions.JDK}",
      "-deprecation",
      "-feature",
      "-language:_",
      "-unchecked",
      "-Xlint"),

    scalacOptions in ThisBuild ++= Seq("-deprecation", "-feature"), // 2.11

    javacOptions ++= encoding ++ Seq(
      "-source", Versions.JDK,
      "-target", Versions.JDK,
      "-Xlint:unchecked",
      "-Xlint:deprecation"
    ),

    scalacOptions in (Compile, doc) ++= Seq(
      "-implicits",
      "-doc-root-content",
      "rootdoc.txt"
    ),

    javacOptions in (Compile, doc) := encoding ++ Seq(
      "-source", Versions.JDK
    ),

    evictionWarningOptions in update := EvictionWarningOptions.default
      .withWarnTransitiveEvictions(false)
      .withWarnDirectEvictions(false)
      .withWarnScalaVersionEviction(false),

    cleanKeepFiles ++= Seq("resolution-cache", "streams", "spark-archives").map(target.value / _),
    updateOptions := updateOptions.value.withCachedResolution(cachedResoluton = true),

    ivyLoggingLevel in ThisBuild := UpdateLogging.Quiet,
    parallelExecution in ThisBuild := true,
    parallelExecution in Global := true,
    apiMappings ++= DocumentationMapping.mapJarToDocURL(
      (managedClasspath in (Compile, doc)).value,
      Dependencies.documentationMappings),
    installSparkTask := {
      val dir = new File(".").toPath
      SparkInstaller(scalaBinaryVersion.value, dir)
    },
    resolvers ++= Seq(mavenLocalResolver, asfStagingResolver, asfSnapshotsResolver),
    update <<= (installSparkTask, update) map {(_, out) => out}
  )

  lazy val mimaSettings = mimaDefaultSettings ++ Seq(
    previousArtifact := None, //Some("a" % "b_2.10.4" % "1.2"),
    binaryIssueFilters ++= Seq.empty
  )

  lazy val defaultSettings = projectSettings ++ mimaSettings ++ releaseSettings ++ testSettings

  lazy val rootSettings = Seq(
    cleanKeepFiles ++= Seq("resolution-cache", "streams", "spark-archives").map(target.value / _)
  )

  lazy val demoSettings = projectSettings ++ noPublish ++ Seq(
    publishArtifact in (Test,packageBin) := false,
    javaOptions in run ++= Seq("-Djava.library.path=./sigar","-Xms128m", "-Xmx1024m", "-XX:+UseConcMarkSweepGC")
  )

  val testConfigs = inConfig(Test)(Defaults.testTasks) ++ inConfig(IntegrationTest)(Defaults.itSettings)

  val pureTestClasspath = taskKey[Set[String]]("Show classpath which is obtained as (test:fullClasspath + it:fullClasspath) - compile:fullClasspath")

  lazy val customTasks = Seq(
    pureTestClasspath := {
      val testDeps = (fullClasspath in Test value) map (_.data.getAbsolutePath) toSet
      val itDeps = (fullClasspath in IntegrationTest value) map (_.data.getAbsolutePath) toSet
      val compileDeps = (fullClasspath in Compile value) map (_.data.getAbsolutePath) toSet

      val cp = (testDeps ++ itDeps) -- compileDeps

      println("TEST_CLASSPATH=" + cp.mkString(File.pathSeparator))

      cp
    }
  )
  lazy val assembledSettings = defaultSettings ++ customTasks ++ sparkPackageSettings ++ sbtAssemblySettings

  val testOptionSettings = Seq(
    Tests.Argument(TestFrameworks.ScalaTest, "-oDF"),
    Tests.Argument(TestFrameworks.JUnit, "-oDF", "-v", "-a")
  )

  lazy val testArtifacts = Seq(
    artifactName in (Test,packageBin) := { (sv: ScalaVersion, module: ModuleID, artifact: Artifact) =>
     baseDirectory.value.name + "-test_" + sv.binary + "-" + module.revision + "." + artifact.extension
    },
    artifactName in (IntegrationTest,packageBin) := { (sv: ScalaVersion, module: ModuleID, artifact: Artifact) =>
      baseDirectory.value.name + "-it_" + sv.binary + "-" + module.revision + "." + artifact.extension
    },
    publishArtifact in Test := false,
    publishArtifact in (Test,packageBin) := true,
    publishArtifact in (IntegrationTest,packageBin) := true,
    publish in (Test,packageBin) := (),
    publish in (IntegrationTest,packageBin) := ()
  )

  def makeTestGroups(tests: Seq[TestDefinition]): Seq[Group] = {
    // if we have many C* instances and we can run multiple tests in parallel, then group by package name
    // additional groups for auth and ssl is just an optimisation
    def multiCInstanceGroupingFunction(test: TestDefinition): String = {
      if (test.name.toLowerCase.contains("auth")) "auth"
      else if (test.name.toLowerCase.contains("ssl")) "ssl"
      else test.name.reverse.dropWhile(_ != '.').reverse
    }

    // if we have a single C* create as little groups as possible to avoid restarting C*
    // the minimum - we need to run REPL and streaming tests in separate processes
    // additional groups for auth and ssl is just an optimisation
    // A new group is made for CustomFromDriverSpec because the ColumnType needs to be
    // Initilized afresh
    def singleCInstanceGroupingFunction(test: TestDefinition): String = {
      val pkgName = test.name.reverse.dropWhile(_ != '.').reverse
      if (test.name.toLowerCase.contains("authenticate")) "auth"
      else if (test.name.toLowerCase.contains("ssl")) "ssl"
      else if (pkgName.contains(".repl")) "repl"
      else if (test.name.contains("CustomFromDriverSpec")) "customdriverspec"
      else if (pkgName.contains(".streaming")) "streaming"
      else "other"
    }

    val groupingFunction = if (parallelTasks == 1) singleCInstanceGroupingFunction _ else multiCInstanceGroupingFunction _

    tests.groupBy(groupingFunction).map { case (pkg, testsSeq) =>
      new Group(
        name = pkg,
        tests = testsSeq,
        runPolicy = SubProcess(ForkOptions(
          runJVMOptions = TEST_JAVA_OPTS,
          envVars = TEST_ENV.getOrElse(sys.env),
          outputStrategy = Some(StdoutOutput))))
    }.toSeq
  }

  lazy val testSettings = testConfigs ++ testArtifacts ++ graphSettings ++ Seq(
    parallelExecution in Test := true,
    parallelExecution in IntegrationTest := true,
    javaOptions in IntegrationTest ++= TEST_JAVA_OPTS,
    testOptions in Test ++= testOptionSettings,
    testOptions in IntegrationTest ++= testOptionSettings,
    testGrouping in IntegrationTest <<= definedTests in IntegrationTest map makeTestGroups,
    fork in Test := true,
    fork in IntegrationTest := true,
    managedSourceDirectories in Test := Nil,
    (compile in IntegrationTest) <<= (compile in Test, compile in IntegrationTest) map { (_, c) => c },
    (internalDependencyClasspath in IntegrationTest) <<= Classpaths.concat(
      internalDependencyClasspath in IntegrationTest,
      exportedProducts in Test)
  )

  lazy val pureCassandraSettings = Seq(
    test in IntegrationTest <<= (
      cassandraServerClasspath in CassandraSparkBuild.cassandraServerProject in IntegrationTest,
      envVars in IntegrationTest,
      test in IntegrationTest) { case (cassandraServerClasspathTask, envVarsTask, testTask) =>
        cassandraServerClasspathTask.flatMap(_ => envVarsTask).flatMap(_ => testTask)
    },
    envVars in IntegrationTest := {
      val env = sys.env +
        ("CASSANDRA_CLASSPATH" ->
          (cassandraServerClasspath in CassandraSparkBuild.cassandraServerProject in IntegrationTest).value) +
        ("SPARK_LOCAL_IP" -> "127.0.0.1")
      TEST_ENV = Some(env)
      env
    }
  )

  lazy val japiSettings = Seq(
    publishArtifact := true
  )

  lazy val kafkaDemoSettings = Seq(
    excludeFilter in unmanagedSources := (CrossVersion.partialVersion(scalaVersion.value) match {
      case Some((2, minor)) if minor < 11 => HiddenFileFilter || "*Scala211App*"
      case _ => HiddenFileFilter || "*WordCountApp*"
    }))

  lazy val sbtAssemblySettings = assemblySettings ++ Seq(
    parallelExecution in assembly := false,
    assemblyJarName in assembly <<= (baseDirectory, version) map { (dir, version) => s"${dir.name}-assembly-$version.jar" },
    run in Compile <<= Defaults.runTask(fullClasspath in Compile, mainClass in (Compile, run), runner in (Compile, run)),
    assemblyOption in assembly ~= { _.copy(includeScala = false) },
    assemblyMergeStrategy in assembly <<= (assemblyMergeStrategy in assembly) {
      (old) => {
        case PathList("META-INF", "MANIFEST.MF") => MergeStrategy.discard
        case PathList("META-INF", xs @ _*) => MergeStrategy.last
        case x => old(x)
      }
    }
  )

  lazy val formatSettings = SbtScalariform.scalariformSettings ++ Seq(
    ScalariformKeys.preferences in Compile  := formattingPreferences,
    ScalariformKeys.preferences in Test     := formattingPreferences
  )

  def formattingPreferences = {
    import scalariform.formatter.preferences._
    FormattingPreferences()
      .setPreference(RewriteArrowSymbols, false)
      .setPreference(AlignParameters, true)
      .setPreference(AlignSingleLineCaseStatements, true)
  }

}<|MERGE_RESOLUTION|>--- conflicted
+++ resolved
@@ -75,7 +75,6 @@
 
   var TEST_ENV: Option[Map[String, String]] = None
 
-<<<<<<< HEAD
   val asfSnapshotsResolver = "ASF Snapshots" at "https://repository.apache.org/content/groups/snapshots"
   val asfStagingResolver = "ASF Staging" at "https://repository.apache.org/content/groups/staging"
 
@@ -89,16 +88,11 @@
     }
   }
 
-  lazy val buildSettings = Seq(
-    organization         := "com.datastax.spark",
-    version in ThisBuild := s"1.6.0-M1$versionSuffix",
-=======
   def currentVersion = ("git describe --tags --match v*" !!).trim.substring(1)
 
   lazy val buildSettings = Seq(
     organization         := "com.datastax.spark",
     version in ThisBuild := currentVersion,
->>>>>>> eb31c540
     scalaVersion         := Versions.scalaVersion,
     crossScalaVersions   := Versions.crossScala,
     crossVersion         := CrossVersion.binary,
