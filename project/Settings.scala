/*
 * Licensed to the Apache Software Foundation (ASF) under one or more
 * contributor license agreements.  See the NOTICE file distributed with
 * this work for additional information regarding copyright ownership.
 * The ASF licenses this file to You under the Apache License, Version 2.0
 * (the "License"); you may not use this file except in compliance with
 * the License.  You may obtain a copy of the License at
 *    http://www.apache.org/licenses/LICENSE-2.0
 *
 * Unless required by applicable law or agreed to in writing, software
 * distributed under the License is distributed on an "AS IS" BASIS,
 * WITHOUT WARRANTIES OR CONDITIONS OF ANY KIND, either express or implied.
 * See the License for the specific language governing permissions and
 * limitations under the License.
 */

import java.io.File
import java.nio.file.{Paths, Files}

import scala.language.postfixOps

import com.scalapenos.sbt.prompt.SbtPrompt.autoImport._
import com.typesafe.sbt.SbtScalariform
import com.typesafe.sbt.SbtScalariform._
import com.typesafe.tools.mima.plugin.MimaKeys._
import com.typesafe.tools.mima.plugin.MimaPlugin._
import sbt.Keys._
import sbt.Tests._
import sbt._
import sbtassembly.AssemblyKeys._
import sbtassembly.AssemblyPlugin._
import sbtassembly._
import sbtrelease.ReleasePlugin._
import sbtsparkpackage.SparkPackagePlugin.autoImport._
import java.lang.management.ManagementFactory;
import com.sun.management.OperatingSystemMXBean;

object Settings extends Build {

  import BuildUtil._

  val versionStatus = settingKey[Unit]("The Scala version used in cross-build reapply for '+ package', '+ publish'.")

  val cassandraServerClasspath = taskKey[String]("Cassandra server classpath")

  val mavenLocalResolver = BuildUtil.mavenLocalResolver

  // Travis has limited quota, so we cannot use many C* instances simultaneously
  val isTravis = sys.props.getOrElse("travis", "false").toBoolean

  val osmxBean = ManagementFactory.getOperatingSystemMXBean.asInstanceOf[OperatingSystemMXBean]
  val sysMemoryInMB = osmxBean.getTotalPhysicalMemorySize >> 20
  val singleRunRequiredMem = 3 * 1024 + 512
  val parallelTasks = if (isTravis) 1 else Math.max(1, ((sysMemoryInMB - 1550) / singleRunRequiredMem).toInt)

  // Due to lack of entrophy on virtual machines we want to use /dev/urandom instead of /dev/random
  val useURandom = Files.exists(Paths.get("/dev/urandom"))
  val uRandomParams = if (useURandom) Seq("-Djava.security.egd=file:/dev/./urandom") else Seq.empty

  lazy val mainDir = {
    val dir = new File(".")
    IO.delete(new File(dir, "target/ports"))
    dir
  }

  val cassandraTestVersion = sys.props.get("test.cassandra.version").getOrElse(Versions.Cassandra)

  lazy val TEST_JAVA_OPTS = Seq(
    "-XX:MaxPermSize=256M",
    "-Xms256m",
    "-Xmx512m",
    "-Dsun.io.serialization.extendedDebugInfo=true",
    s"-DbaseDir=${mainDir.getAbsolutePath}") ++ uRandomParams

  var TEST_ENV: Option[Map[String, String]] = None

  def currentVersion = ("git describe --tags --match v*" !!).trim.substring(1)

  lazy val buildSettings = Seq(
    organization         := "com.datastax.spark",
    version in ThisBuild := currentVersion,
    scalaVersion         := Versions.scalaVersion,
    crossScalaVersions   := Versions.crossScala,
    crossVersion         := CrossVersion.binary,
    versionStatus        := Versions.status(scalaVersion.value, scalaBinaryVersion.value)
  )

  lazy val sparkPackageSettings = Seq(
    spName := "datastax/spark-cassandra-connector",
    sparkVersion := Versions.Spark,
    spAppendScalaVersion := true,
    spIncludeMaven := true,
    spIgnoreProvided := true,
    credentials += Credentials(Path.userHome / ".ivy2" / ".credentials")
  )

  override lazy val settings = super.settings ++ buildSettings ++ Seq(
    normalizedName := "spark-cassandra-connector",
    name := "DataStax Apache Cassandra connector for Apache Spark",
    organization := "com.datastax.spark",
    description  := """
                  |A library that exposes Cassandra tables as Spark RDDs, writes Spark RDDs to
                  |Cassandra tables, and executes CQL queries in Spark applications.""".stringPrefix,
    homepage := Some(url("https://github.com/datastax/spark-cassandra-connector")),
    licenses := Seq(("Apache License 2.0", url("http://www.apache.org/licenses/LICENSE-2.0"))),
    promptTheme := ScalapenosTheme
  )

  val parentSettings = noPublish ++ Seq(
    managedSourceDirectories := Nil,
    (unmanagedSourceDirectories in Compile) := Nil,
    (unmanagedSourceDirectories in Test) := Nil
  )

  lazy val noPublish = Seq(
    publish := {},
    publishLocal := {},
    publishArtifact := false
  )

  val encoding = Seq("-encoding", "UTF-8")

<<<<<<< HEAD
  val installSparkTask = taskKey[Unit]("Optionally install Spark from Git to local Maven repository")

  lazy val projectSettings = graphSettings ++ Seq(
=======
  lazy val projectSettings = Seq(
>>>>>>> 6e928606

    concurrentRestrictions in Global += Tags.limit(Tags.Test, parallelTasks),

    aggregate in update := false,

    incOptions := incOptions.value.withNameHashing(true),

    ivyScala := ivyScala.value map { _.copy(overrideScalaVersion = true) },

    // when sbt-release enabled: enableCrossBuild = true,

    /* Can not use -Xfatal-warnings until this known issue fixed:
      org.apache.cassandra.io.util.DataOutputPlus not found - continuing with a stub. */
    scalacOptions ++= encoding ++ Seq(
      s"-target:jvm-${Versions.JDK}",
      "-deprecation",
      "-feature",
      "-language:_",
      "-unchecked",
      "-Xlint"),

    scalacOptions in ThisBuild ++= Seq("-deprecation", "-feature"), // 2.11

    javacOptions ++= encoding ++ Seq(
      "-source", Versions.JDK,
      "-target", Versions.JDK,
      "-Xlint:unchecked",
      "-Xlint:deprecation"
    ),

    scalacOptions in (Compile, doc) ++= Seq(
      "-implicits",
      "-doc-root-content",
      "rootdoc.txt"
    ),

    javacOptions in (Compile, doc) := encoding ++ Seq(
      "-source", Versions.JDK
    ),

    evictionWarningOptions in update := EvictionWarningOptions.default
      .withWarnTransitiveEvictions(false)
      .withWarnDirectEvictions(false)
      .withWarnScalaVersionEviction(false),

    cleanKeepFiles ++= Seq("resolution-cache", "streams", "spark-archives").map(target.value / _),
    updateOptions := updateOptions.value.withCachedResolution(cachedResoluton = true),

    ivyLoggingLevel in ThisBuild := UpdateLogging.Quiet,
    parallelExecution in ThisBuild := true,
    parallelExecution in Global := true,
    apiMappings ++= DocumentationMapping.mapJarToDocURL(
      (managedClasspath in (Compile, doc)).value,
      Dependencies.documentationMappings),
    installSparkTask := {
      val dir = new File(".").toPath
      SparkInstaller(scalaBinaryVersion.value, dir)
    },
    resolvers += mavenLocalResolver,
    update <<= (installSparkTask, update) map {(_, out) => out}
  )

  lazy val mimaSettings = mimaDefaultSettings ++ Seq(
    previousArtifact := None, //Some("a" % "b_2.10.4" % "1.2"),
    binaryIssueFilters ++= Seq.empty
  )

  lazy val defaultSettings = projectSettings ++ mimaSettings ++ releaseSettings ++ testSettings

  lazy val rootSettings = Seq(
    cleanKeepFiles ++= Seq("resolution-cache", "streams", "spark-archives").map(target.value / _)
  )

  lazy val demoSettings = projectSettings ++ noPublish ++ Seq(
    publishArtifact in (Test,packageBin) := false,
    javaOptions in run ++= Seq("-Djava.library.path=./sigar","-Xms128m", "-Xmx1024m", "-XX:+UseConcMarkSweepGC")
  )

  val testConfigs = inConfig(Test)(Defaults.testTasks) ++ inConfig(IntegrationTest)(Defaults.itSettings)

  val pureTestClasspath = taskKey[Set[String]]("Show classpath which is obtained as (test:fullClasspath + it:fullClasspath) - compile:fullClasspath")

  lazy val customTasks = Seq(
    pureTestClasspath := {
      val testDeps = (fullClasspath in Test value) map (_.data.getAbsolutePath) toSet
      val itDeps = (fullClasspath in IntegrationTest value) map (_.data.getAbsolutePath) toSet
      val compileDeps = (fullClasspath in Compile value) map (_.data.getAbsolutePath) toSet

      val cp = (testDeps ++ itDeps) -- compileDeps

      println("TEST_CLASSPATH=" + cp.mkString(File.pathSeparator))

      cp
    }
  )
  lazy val assembledSettings = defaultSettings ++ customTasks ++ sparkPackageSettings ++ sbtAssemblySettings

  val testOptionSettings = Seq(
    Tests.Argument(TestFrameworks.ScalaTest, "-oDF"),
    Tests.Argument(TestFrameworks.JUnit, "-oDF", "-v", "-a")
  )

  lazy val testArtifacts = Seq(
    artifactName in (Test,packageBin) := { (sv: ScalaVersion, module: ModuleID, artifact: Artifact) =>
     baseDirectory.value.name + "-test_" + sv.binary + "-" + module.revision + "." + artifact.extension
    },
    artifactName in (IntegrationTest,packageBin) := { (sv: ScalaVersion, module: ModuleID, artifact: Artifact) =>
      baseDirectory.value.name + "-it_" + sv.binary + "-" + module.revision + "." + artifact.extension
    },
    publishArtifact in Test := false,
    publishArtifact in (Test,packageBin) := true,
    publishArtifact in (IntegrationTest,packageBin) := true,
    publish in (Test,packageBin) := (),
    publish in (IntegrationTest,packageBin) := ()
  )

<<<<<<< HEAD
  def makeTestGroups(tests: Seq[TestDefinition]): Seq[Group] = {
    // if we have many C* instances and we can run multiple tests in parallel, then group by package name
    // additional groups for auth and ssl is just an optimisation
    def multiCInstanceGroupingFunction(test: TestDefinition): String = {
      if (test.name.toLowerCase.contains("auth")) "auth"
      else if (test.name.toLowerCase.contains("ssl")) "ssl"
      else test.name.reverse.dropWhile(_ != '.').reverse
    }

    // if we have a single C* create as little groups as possible to avoid restarting C*
    // the minimum - we need to run REPL and streaming tests in separate processes
    // additional groups for auth and ssl is just an optimisation
    def singleCInstanceGroupingFunction(test: TestDefinition): String = {
      val pkgName = test.name.reverse.dropWhile(_ != '.').reverse
      if (test.name.toLowerCase.contains("authenticate")) "auth"
      else if (test.name.toLowerCase.contains("ssl")) "ssl"
      else if (pkgName.contains(".repl")) "repl"
      else if (pkgName.contains(".streaming")) "streaming"
      else "other"
    }

    val groupingFunction = if (parallelTasks == 1) singleCInstanceGroupingFunction _ else multiCInstanceGroupingFunction _

    tests.groupBy(groupingFunction).map { case (pkg, testsSeq) =>
      new Group(
        name = pkg,
        tests = testsSeq,
        runPolicy = SubProcess(ForkOptions(
          runJVMOptions = TEST_JAVA_OPTS,
          envVars = TEST_ENV.getOrElse(sys.env),
          outputStrategy = Some(StdoutOutput))))
    }.toSeq
  }

  lazy val testSettings = testConfigs ++ testArtifacts ++ graphSettings ++ Seq(
    parallelExecution in Test := true,
    parallelExecution in IntegrationTest := true,
    javaOptions in IntegrationTest ++= TEST_JAVA_OPTS,
=======
  lazy val testSettings = testConfigs ++ testArtifacts ++ Seq(
    parallelExecution in Test := false,
    parallelExecution in IntegrationTest := false,
    javaOptions in IntegrationTest ++= Seq(
      "-XX:MaxPermSize=256M", "-Xmx1g", "-Dsun.io.serialization.extendedDebugInfo=true"
    ),
>>>>>>> 6e928606
    testOptions in Test ++= testOptionSettings,
    testOptions in IntegrationTest ++= testOptionSettings,
    testGrouping in IntegrationTest <<= definedTests in IntegrationTest map makeTestGroups,
    fork in Test := true,
    fork in IntegrationTest := true,
    managedSourceDirectories in Test := Nil,
    (compile in IntegrationTest) <<= (compile in Test, compile in IntegrationTest) map { (_, c) => c },
    (internalDependencyClasspath in IntegrationTest) <<= Classpaths.concat(
      internalDependencyClasspath in IntegrationTest,
      exportedProducts in Test)
  )

  lazy val pureCassandraSettings = Seq(
    test in IntegrationTest <<= (
      cassandraServerClasspath in CassandraSparkBuild.cassandraServerProject in IntegrationTest,
      envVars in IntegrationTest,
      test in IntegrationTest) { case (cassandraServerClasspathTask, envVarsTask, testTask) =>
        cassandraServerClasspathTask.flatMap(_ => envVarsTask).flatMap(_ => testTask)
    },
    envVars in IntegrationTest := {
      val env = sys.env +
        ("CASSANDRA_CLASSPATH" ->
          (cassandraServerClasspath in CassandraSparkBuild.cassandraServerProject in IntegrationTest).value) +
        ("SPARK_LOCAL_IP" -> "127.0.0.1")
      TEST_ENV = Some(env)
      env
    }
  )

  lazy val japiSettings = Seq(
    publishArtifact := true
  )

  lazy val kafkaDemoSettings = Seq(
    excludeFilter in unmanagedSources := (CrossVersion.partialVersion(scalaVersion.value) match {
      case Some((2, minor)) if minor < 11 => HiddenFileFilter || "*Scala211App*"
      case _ => HiddenFileFilter || "*WordCountApp*"
    }))

  lazy val sbtAssemblySettings = assemblySettings ++ Seq(
    parallelExecution in assembly := false,
    assemblyJarName in assembly <<= (baseDirectory, version) map { (dir, version) => s"${dir.name}-assembly-$version.jar" },
    run in Compile <<= Defaults.runTask(fullClasspath in Compile, mainClass in (Compile, run), runner in (Compile, run)),
    assemblyOption in assembly ~= { _.copy(includeScala = false) },
    assemblyMergeStrategy in assembly <<= (assemblyMergeStrategy in assembly) {
      (old) => {
        case PathList("META-INF", "MANIFEST.MF") => MergeStrategy.discard
        case PathList("META-INF", xs @ _*) => MergeStrategy.last
        case x => old(x)
      }
    }
  )

  lazy val formatSettings = SbtScalariform.scalariformSettings ++ Seq(
    ScalariformKeys.preferences in Compile  := formattingPreferences,
    ScalariformKeys.preferences in Test     := formattingPreferences
  )

  def formattingPreferences = {
    import scalariform.formatter.preferences._
    FormattingPreferences()
      .setPreference(RewriteArrowSymbols, false)
      .setPreference(AlignParameters, true)
      .setPreference(AlignSingleLineCaseStatements, true)
  }

}<|MERGE_RESOLUTION|>--- conflicted
+++ resolved
@@ -120,13 +120,9 @@
 
   val encoding = Seq("-encoding", "UTF-8")
 
-<<<<<<< HEAD
   val installSparkTask = taskKey[Unit]("Optionally install Spark from Git to local Maven repository")
 
-  lazy val projectSettings = graphSettings ++ Seq(
-=======
   lazy val projectSettings = Seq(
->>>>>>> 6e928606
 
     concurrentRestrictions in Global += Tags.limit(Tags.Test, parallelTasks),
 
@@ -243,7 +239,6 @@
     publish in (IntegrationTest,packageBin) := ()
   )
 
-<<<<<<< HEAD
   def makeTestGroups(tests: Seq[TestDefinition]): Seq[Group] = {
     // if we have many C* instances and we can run multiple tests in parallel, then group by package name
     // additional groups for auth and ssl is just an optimisation
@@ -282,14 +277,6 @@
     parallelExecution in Test := true,
     parallelExecution in IntegrationTest := true,
     javaOptions in IntegrationTest ++= TEST_JAVA_OPTS,
-=======
-  lazy val testSettings = testConfigs ++ testArtifacts ++ Seq(
-    parallelExecution in Test := false,
-    parallelExecution in IntegrationTest := false,
-    javaOptions in IntegrationTest ++= Seq(
-      "-XX:MaxPermSize=256M", "-Xmx1g", "-Dsun.io.serialization.extendedDebugInfo=true"
-    ),
->>>>>>> 6e928606
     testOptions in Test ++= testOptionSettings,
     testOptions in IntegrationTest ++= testOptionSettings,
     testGrouping in IntegrationTest <<= definedTests in IntegrationTest map makeTestGroups,
