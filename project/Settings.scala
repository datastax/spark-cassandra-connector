--- conflicted
+++ resolved
@@ -48,11 +48,7 @@
       "and executes CQL queries in Spark applications.",
     organization := "com.datastax.spark",
     organizationHomepage := Some(url("http://www.datastax.com/")),
-<<<<<<< HEAD
-    version in ThisBuild := "1.1.2-SNAPSHOT",
-=======
-    version in ThisBuild := s"1.0.7$versionSuffix",
->>>>>>> 9ba32215
+    version in ThisBuild := s"1.1.2$versionSuffix",
     scalaVersion := Versions.Scala,
     homepage := Some(url("https://github.com/datastax/spark-cassandra-connector")),
     licenses := Seq(("Apache License, Version 2.0", url("http://www.apache.org/licenses/LICENSE-2.0")))
