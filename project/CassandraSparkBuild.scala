--- conflicted
+++ resolved
@@ -91,13 +91,8 @@
 
     object Embedded {
       val akkaCluster       = "com.typesafe.akka"       %% "akka-cluster"          % Akka                                      // ApacheV2
-<<<<<<< HEAD
-      val kafka             = "org.apache.kafka"        %% "kafka"                 % Kafka exclude("org.slf4j", "slf4j-simple")                      // ApacheV2
-      val cassandraServer   = "org.apache.cassandra"    % "cassandra-all"          % Cassandra exclude("ch.qos.logback", "logback-classic") exclude("ch.qos.logback", "logback-core")                               // ApacheV2
-=======
       val kafka             = "org.apache.kafka"        %% "kafka"                 % Kafka exclude("org.slf4j", "slf4j-simple") // ApacheV2
       val cassandraServer   = "org.apache.cassandra"    % "cassandra-all"          % Cassandra exclude("ch.qos.logback", "logback-classic") exclude("ch.qos.logback", "logback-core") // ApacheV2
->>>>>>> a688b1f1
       val jopt              = "net.sf.jopt-simple"      % "jopt-simple"            % JOpt // For kafka command line work
       val sparkRepl         = "org.apache.spark"        %% "spark-repl"            % Spark exclude("com.google.guava", "guava") exclude("org.apache.spark", "spark-core_2.10") exclude("org.apache.spark", "spark-bagel_2.10") exclude("org.apache.spark", "spark-mllib_2.10") exclude("org.scala-lang", "scala-compiler") // ApacheV2
     }
