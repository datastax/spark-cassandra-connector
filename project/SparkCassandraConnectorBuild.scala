/*
* Licensed to the Apache Software Foundation (ASF) under one or more
* contributor license agreements.  See the NOTICE file distributed with
* this work for additional information regarding copyright ownership.
* The ASF licenses this file to You under the Apache License, Version 2.0
* (the "License"); you may not use this file except in compliance with
* the License.  You may obtain a copy of the License at
*
*    http://www.apache.org/licenses/LICENSE-2.0
*
* Unless required by applicable law or agreed to in writing, software
* distributed under the License is distributed on an "AS IS" BASIS,
* WITHOUT WARRANTIES OR CONDITIONS OF ANY KIND, either express or implied.
* See the License for the specific language governing permissions and
* limitations under the License.
*/

import java.io.File

<<<<<<< HEAD
=======
import sbt._
import sbt.Keys._
import sbtassembly._
import sbtassembly.AssemblyKeys._
import sbtsparkpackage.SparkPackagePlugin.autoImport._
>>>>>>> cfca49e9
import pl.project13.scala.sbt.JmhPlugin
import sbt.Keys._
import sbt._

object CassandraSparkBuild extends Build {
  import Settings._
  import sbtassembly.AssemblyPlugin
  import sbtsparkpackage.SparkPackagePlugin

  val namespace = "spark-cassandra-connector"

  val demosPath = file(s"$namespace-demos")

  lazy val root = RootProject(
    name = "root",
    dir = file("."),
    settings = rootSettings ++ Seq(cassandraServerClasspath := { "" }),
    contains = Seq(embedded, connector, demos)
  ).disablePlugins(AssemblyPlugin, SparkPackagePlugin)

  lazy val cassandraServerProject = Project(
    id = "cassandra-server",
    base = file("cassandra-server"),
    settings = defaultSettings ++ Seq(
      libraryDependencies ++= Seq(Artifacts.cassandraServer % "it", Artifacts.airlift),
      cassandraServerClasspath := {
        (fullClasspath in IntegrationTest).value.map(_.data.getAbsoluteFile).mkString(File.pathSeparator)
      }
    )
  ) configs IntegrationTest

  lazy val embedded = CrossScalaVersionsProject(
    name = s"$namespace-embedded",
    conf = defaultSettings ++ Seq(
      libraryDependencies
      ++= Dependencies.embedded ++ Seq(
        "org.scala-lang" % "scala-reflect"  % scalaVersion.value,
        "org.scala-lang" % "scala-compiler" % scalaVersion.value))
  ).disablePlugins(AssemblyPlugin, SparkPackagePlugin) configs IntegrationTest

  /**
    * Do not included shaded dependencies so they will not be listed in the Pom created for this
    * project.
    *
    * Run the compile from the shaded project since we are no longer including shaded libs
    */
  lazy val connector = CrossScalaVersionsProject(
    name = namespace,
    conf = assembledSettings ++ Seq(libraryDependencies ++= Dependencies.connector
      ++ Seq(
        "org.scala-lang" % "scala-reflect"  % scalaVersion.value,
        "org.scala-lang" % "scala-compiler" % scalaVersion.value % "test,it"))
      ++ pureCassandraSettings
      ++ Seq(
      assembly in spPackage := (assembly in shadedConnector).value,
      packageBin := {
        val shaded = (assembly in shadedConnector).value
        val targetName = target.value
        val expected = target.value / s"$namespace-${version.value}.jar"
        IO.move(shaded, expected)
        expected
      },
      packagedArtifacts in publishLocal := {Map(artifact.value -> packageBin.value)},
      packagedArtifacts in publish := {Map(artifact.value -> packageBin.value)},
      sbt.Keys.`package` := packageBin.value)
    ).copy(dependencies = Seq(embedded % "test->test;it->it,test;")
  ) configs IntegrationTest

  lazy val shadedConnector = CrossScalaVersionsProject(
    name = s"$namespace-shaded",
    conf = assembledSettings ++ Seq(
      libraryDependencies ++= Dependencies.connectorNonShaded
        ++ Dependencies.shaded
        ++ Seq(
        "org.scala-lang" % "scala-reflect"  % scalaVersion.value,
        "org.scala-lang" % "scala-compiler" % scalaVersion.value % "test,it"))
      ++ pureCassandraSettings
      ++ Seq(
        target := target.value / "shaded",
        test in assembly := {},
        publishArtifact in (Compile, packageBin) := false),
      base = Some(namespace)
    ).copy(dependencies = Seq(embedded % "test->test;it->it,test;")
  ) configs IntegrationTest

  lazy val demos = RootProject(
    name = "demos",
    dir = demosPath,
    contains = Seq(simpleDemos, kafkaStreaming)
  ).disablePlugins(AssemblyPlugin, SparkPackagePlugin)

  lazy val simpleDemos = Project(
    id = "simple-demos",
    base = demosPath / "simple-demos",
    settings = demoSettings,
    dependencies = Seq(connector, embedded)
  ).disablePlugins(AssemblyPlugin, SparkPackagePlugin)

  lazy val kafkaStreaming = Project(
    id = "kafka-streaming",
    base = demosPath / "kafka-streaming",
    settings = demoSettings ++ Seq(libraryDependencies ++= Seq(Artifacts.Demos.kafka, Artifacts.Demos.kafkaStreaming)),
    dependencies = Seq(connector, embedded))
      .disablePlugins(AssemblyPlugin, SparkPackagePlugin)

  lazy val refDoc = Project(
    id = s"$namespace-doc",
    base = file(s"$namespace-doc"),
    settings = defaultSettings ++ Seq(libraryDependencies ++= Dependencies.spark)
  ) dependsOn connector

  lazy val perf = Project(
    id = s"$namespace-perf",
    base = file(s"$namespace-perf"),
    settings = projectSettings,
    dependencies = Seq(connector, embedded)
  ) enablePlugins(JmhPlugin)

  def crossBuildPath(base: sbt.File, v: String): sbt.File = base / s"scala-$v" / "src"

  /* templates */
  def CrossScalaVersionsProject(name: String,
                                conf: Seq[Def.Setting[_]],
                                reliesOn: Seq[ClasspathDep[ProjectReference]] = Seq.empty,
                                base: Option[String] = None) =
    Project(id = name, base = file(base.getOrElse(name)), dependencies = reliesOn, settings = conf ++ Seq(
      unmanagedSourceDirectories in (Compile, packageBin) +=
        crossBuildPath(baseDirectory.value, scalaBinaryVersion.value),
      unmanagedSourceDirectories in (Compile, doc) +=
        crossBuildPath(baseDirectory.value, scalaBinaryVersion.value),
      unmanagedSourceDirectories in Compile +=
        crossBuildPath(baseDirectory.value, scalaBinaryVersion.value)
    ))

  def RootProject(
    name: String,
    dir: sbt.File, settings: =>
    scala.Seq[sbt.Def.Setting[_]] = Seq.empty,
    contains: Seq[ProjectReference]): Project =
      Project(
        id = name,
        base = dir,
        settings = parentSettings ++ settings,
        aggregate = contains)
}

object Artifacts {
  import Versions._

  implicit class Exclude(module: ModuleID) {
    def guavaExclude(): ModuleID =
      module exclude("com.google.guava", "guava")

<<<<<<< HEAD
    def nettyExclude(): ModuleID =
      module exclude("io.netty", "netty-all")

    def glassfishExclude(): ModuleID = {
      module
          .exclude("org.glassfish.jersey.containers", "jersey-container-servlet-core")
          .exclude("org.glassfish.jersey.containers", "jersey-container-servlet")
          .exclude("org.glassfish.jersey.core", "jersey-client")
          .exclude("org.glassfish.jersey.core", "jersey-common")
          .exclude("org.glassfish.jersey.core", "jersey-server")
    }

    def sparkCoreExclusions(): ModuleID = module.guavaExclude().nettyExclude().glassfishExclude()
        .exclude("commons-collections", "commons-collections")
        .exclude("commons-beanutils", "commons-beanutils-core")
        .exclude("commons-logging", "commons-logging")
        .exclude("org.apache.curator", "curator-recipes")

    def sparkExclusions(): ModuleID = module.sparkCoreExclusions()
=======
    /**We will just include netty-all as a dependency **/
    def nettyExclude: ModuleID = module.guavaExclude
      .exclude("io.netty", "netty")
      .exclude("io.netty", "netty-buffer")
      .exclude("io.netty", "netty-codec")
      .exclude("io.netty", "netty-common")
      .exclude("io.netty", "netty-handler")
      .exclude("io.netty", "netty-transport")


    def sparkExclusions: ModuleID = module.nettyExclude
>>>>>>> cfca49e9
      .exclude("org.apache.spark", s"spark-core_$scalaBinary")

    def logbackExclude(): ModuleID = module
      .exclude("ch.qos.logback", "logback-classic")
      .exclude("ch.qos.logback", "logback-core")

<<<<<<< HEAD
    def replExclusions: ModuleID = module.guavaExclude()
=======
    def replExclusions: ModuleID = module.nettyExclude
>>>>>>> cfca49e9
      .exclude("org.apache.spark", s"spark-bagel_$scalaBinary")
      .exclude("org.apache.spark", s"spark-mllib_$scalaBinary")
      .exclude("org.scala-lang", "scala-compiler")

    def kafkaExclusions: ModuleID = module
      .exclude("org.slf4j", "slf4j-simple")
      .exclude("com.sun.jmx", "jmxri")
      .exclude("com.sun.jdmk", "jmxtools")
      .exclude("net.sf.jopt-simple", "jopt-simple")
  }

  val akkaActor           = "com.typesafe.akka"       %% "akka-actor"            % Akka           % "provided"  // ApacheV2
  val akkaRemote          = "com.typesafe.akka"       %% "akka-remote"           % Akka           % "provided"  // ApacheV2
  val akkaSlf4j           = "com.typesafe.akka"       %% "akka-slf4j"            % Akka           % "provided"  // ApacheV2
<<<<<<< HEAD
  val cassandraClient     = "org.apache.cassandra"    % "cassandra-clientutil"   % Settings.cassandraTestVersion    guavaExclude() // ApacheV2
  val cassandraDriver     = "com.datastax.cassandra"  % "cassandra-driver-core"  % CassandraDriver                  guavaExclude() // ApacheV2
  val commonsBeanUtils    = "commons-beanutils"       % "commons-beanutils"      % CommonsBeanUtils                 exclude("commons-logging", "commons-logging") // ApacheV2
=======
  val cassandraClient     = "org.apache.cassandra"    % "cassandra-clientutil"   % Settings.cassandraTestVersion  nettyExclude // ApacheV2
  val cassandraDriver     = "com.datastax.cassandra"  % "cassandra-driver-core"  % CassandraDriver nettyExclude // ApacheV2
>>>>>>> cfca49e9
  val config              = "com.typesafe"            % "config"                 % Config         % "provided"  // ApacheV2
  val guava               = "com.google.guava"        % "guava"                  % Guava
  val jodaC               = "org.joda"                % "joda-convert"           % JodaC
  val jodaT               = "joda-time"               % "joda-time"              % JodaT
  val lzf                 = "com.ning"                % "compress-lzf"           % Lzf            % "provided"
  val netty               = "io.netty"                % "netty-all"              % Netty
  val slf4jApi            = "org.slf4j"               % "slf4j-api"              % Slf4j          % "provided"  // MIT
  val jsr166e             = "com.twitter"             % "jsr166e"                % JSR166e                      // Creative Commons
  val airlift             = "io.airlift"              % "airline"                % Airlift

  /* To allow spark artifact inclusion in the demos at runtime, we set 'provided' below. */
  val sparkCore           = "org.apache.spark"        %% "spark-core"            % Spark sparkCoreExclusions() // ApacheV2
  val sparkRepl           = "org.apache.spark"        %% "spark-repl"            % Spark sparkExclusions()     // ApacheV2
  val sparkUnsafe         = "org.apache.spark"        %% "spark-unsafe"          % Spark sparkExclusions()     // ApacheV2
  val sparkStreaming      = "org.apache.spark"        %% "spark-streaming"       % Spark sparkExclusions()     // ApacheV2
  val sparkSql            = "org.apache.spark"        %% "spark-sql"             % Spark sparkExclusions()        // ApacheV2
  val sparkCatalyst       = "org.apache.spark"        %% "spark-catalyst"        % Spark sparkExclusions()        // ApacheV2
  val sparkHive           = "org.apache.spark"        %% "spark-hive"            % Spark sparkExclusions()        // ApacheV2

  val cassandraServer     = "org.apache.cassandra"    % "cassandra-all"          % Settings.cassandraTestVersion      logbackExclude()  exclude(org = "org.slf4j", name = "log4j-over-slf4j")  // ApacheV2

  object Metrics {
    val metricsCore       = "com.codahale.metrics"    % "metrics-core"           % CodaHaleMetrics % "provided"
    val metricsJson       = "com.codahale.metrics"    % "metrics-json"           % CodaHaleMetrics % "provided"
  }

  object Jetty {
    val jettyServer       = "org.eclipse.jetty"       % "jetty-server"            % SparkJetty % "provided"
    val jettyServlet      = "org.eclipse.jetty"       % "jetty-servlet"           % SparkJetty % "provided"
  }

  object Embedded {
    val akkaCluster       = "com.typesafe.akka"       %% "akka-cluster"           % Akka                                    // ApacheV2
    val jopt              = "net.sf.jopt-simple"      % "jopt-simple"             % JOpt
    val kafka             = "org.apache.kafka"        %% "kafka"                  % Kafka                 kafkaExclusions   // ApacheV2
    val sparkRepl         = "org.apache.spark"        %% "spark-repl"             % Spark % "provided"    replExclusions    // ApacheV2
    val snappy            = "org.xerial.snappy"       % "snappy-java"             % "1.1.1.7"
  }

  object Demos {
    val kafka             = "org.apache.kafka"        %% "kafka"                      % Kafka                 kafkaExclusions   // ApacheV2
    val kafkaStreaming    = "org.apache.spark"        %% "spark-streaming-kafka-0-8"  % Spark   % "provided"  sparkExclusions   // ApacheV2
  }

  object Test {
    val akkaTestKit       = "com.typesafe.akka"       %% "akka-testkit"                 % Akka      % "test,it"       // ApacheV2
    val commonsIO         = "commons-io"              % "commons-io"                    % CommonsIO % "test,it"       // ApacheV2
    val scalaCheck        = "org.scalacheck"          %% "scalacheck"                   % ScalaCheck % "test,it"      // BSD
    val scalaMock         = "org.scalamock"           %% "scalamock-scalatest-support"  % ScalaMock % "test,it"       // BSD
    val scalaTest         = "org.scalatest"           %% "scalatest"                    % ScalaTest % "test,it"       // ApacheV2
    val scalactic         = "org.scalactic"           %% "scalactic"                    % Scalactic % "test,it"       // ApacheV2
    val sparkCoreT        = "org.apache.spark"        %% "spark-core"                   % Spark     % "test,it" classifier "tests"
    val sparkStreamingT   = "org.apache.spark"        %% "spark-streaming"              % Spark     % "test,it" classifier "tests"
    val mockito           = "org.mockito"             % "mockito-all"                   % "1.10.19" % "test,it"       // MIT
    val junit             = "junit"                   % "junit"                         % "4.11"    % "test,it"
    val junitInterface    = "com.novocode"            % "junit-interface"               % "0.10"    % "test,it"
    val powerMock         = "org.powermock"           % "powermock-module-junit4"       % "1.6.2"   % "test,it"       // ApacheV2
    val powerMockMockito  = "org.powermock"           % "powermock-api-mockito"         % "1.6.2"   % "test,it"       // ApacheV2
  }
}


object Dependencies {

  import Artifacts._
  import BuildUtil._

  val logging = Seq(slf4jApi)

  val metrics = Seq(Metrics.metricsCore, Metrics.metricsJson)

  val jetty = Seq(Jetty.jettyServer, Jetty.jettyServlet)

  val testKit = Seq(
    sparkRepl % "test,it",
    Test.akkaTestKit,
    Test.commonsIO,
    Test.junit,
    Test.junitInterface,
    Test.scalaCheck,
    Test.scalaMock,
    Test.scalaTest,
    Test.scalactic,
    Test.sparkCoreT,
    Test.sparkStreamingT,
    Test.mockito,
    Test.powerMock,
    Test.powerMockMockito
  )

  val akka = Seq(akkaActor, akkaRemote, akkaSlf4j)

  val cassandra = Seq(cassandraClient, cassandraDriver)

  val spark = Seq(sparkCore, sparkStreaming, sparkSql, sparkCatalyst, sparkHive, sparkUnsafe)

<<<<<<< HEAD
  val connector = (testKit ++ metrics ++ jetty ++ logging ++ cassandra ++ spark.map(_ % "provided") ++ Seq(commonsBeanUtils, guava, jodaC, jodaT, lzf, jsr166e))
      .map (_ exclude(org = "org.slf4j", name = "log4j-over-slf4j"))

  val embedded = (logging ++ spark ++ cassandra ++ akka ++ Seq(
    cassandraServer % "it,test", Embedded.jopt, Embedded.sparkRepl, Embedded.kafka, Embedded.snappy, guava, config)) map (_ exclude(org = "org.slf4j", name = "log4j-over-slf4j"))
=======
  /**
    * We will mark these dependencies as provided for normal compilation so that they will be on the
    * classpath but they will not be downloaded as depenendencies when grabbed from maven.
    *
    * In the shaded build we will place theses in the assembly jar and remove all other libs
    */
  val shaded = Seq(guava, netty)

  val connector = testKit ++ metrics ++ jetty ++ logging ++ akka ++ cassandra ++ spark.map(_ % "provided") ++ Seq(
    config, jodaC, jodaT, lzf, jsr166e) ++ shaded.map(_ % "provided")

  val connectorNonShaded = (connector.toSet -- shaded.toSet).toSeq.map { dep =>
    dep.configurations match {
      case Some(conf) => dep
      case _ => dep % "provided"
    }
  }

  val embedded = logging ++ spark ++ cassandra ++ Seq(
    cassandraServer % "it,test", Embedded.jopt, Embedded.sparkRepl, Embedded.kafka, Embedded.snappy, guava, netty)
>>>>>>> cfca49e9

  val perf = logging ++ spark ++ cassandra

  val kafka = Seq(Demos.kafka, Demos.kafkaStreaming)

  val documentationMappings = Seq(
    DocumentationMapping(url(s"http://spark.apache.org/docs/${Versions.Spark}/api/scala/"),
      sparkCore, sparkStreaming, sparkSql, sparkCatalyst, sparkHive
    ),
    DocumentationMapping(url(s"http://doc.akka.io/api/akka/${Versions.Akka}/"),
      akkaActor, akkaRemote, akkaSlf4j
    )
  )

}<|MERGE_RESOLUTION|>--- conflicted
+++ resolved
@@ -17,17 +17,14 @@
 
 import java.io.File
 
-<<<<<<< HEAD
-=======
+import pl.project13.scala.sbt.JmhPlugin
+import sbt.Keys._
 import sbt._
 import sbt.Keys._
 import sbtassembly._
 import sbtassembly.AssemblyKeys._
 import sbtsparkpackage.SparkPackagePlugin.autoImport._
->>>>>>> cfca49e9
 import pl.project13.scala.sbt.JmhPlugin
-import sbt.Keys._
-import sbt._
 
 object CassandraSparkBuild extends Build {
   import Settings._
@@ -42,7 +39,7 @@
     name = "root",
     dir = file("."),
     settings = rootSettings ++ Seq(cassandraServerClasspath := { "" }),
-    contains = Seq(embedded, connector, demos)
+    contains = Seq(embedded, connectorDistribution, demos)
   ).disablePlugins(AssemblyPlugin, SparkPackagePlugin)
 
   lazy val cassandraServerProject = Project(
@@ -71,15 +68,16 @@
     *
     * Run the compile from the shaded project since we are no longer including shaded libs
     */
-  lazy val connector = CrossScalaVersionsProject(
+  lazy val connectorDistribution = CrossScalaVersionsProject(
     name = namespace,
-    conf = assembledSettings ++ Seq(libraryDependencies ++= Dependencies.connector
-      ++ Seq(
+    conf = assembledSettings ++ Seq(
+      libraryDependencies ++= Dependencies.connectorDistribution ++ Seq(
         "org.scala-lang" % "scala-reflect"  % scalaVersion.value,
-        "org.scala-lang" % "scala-compiler" % scalaVersion.value % "test,it"))
-      ++ pureCassandraSettings
-      ++ Seq(
+        "org.scala-lang" % "scala-compiler" % scalaVersion.value % "test,it"),
       assembly in spPackage := (assembly in shadedConnector).value,
+      //Use the assembly which contains all of the libs not just the shaded ones
+      assembly := (assembly in fullConnector).value,
+      //Use the shaded jar as our packageTarget
       packageBin := {
         val shaded = (assembly in shadedConnector).value
         val targetName = target.value
@@ -87,11 +85,38 @@
         IO.move(shaded, expected)
         expected
       },
-      packagedArtifacts in publishLocal := {Map(artifact.value -> packageBin.value)},
-      packagedArtifacts in publish := {Map(artifact.value -> packageBin.value)},
+      //Update the distribution tasks to use the shaded jar
       sbt.Keys.`package` := packageBin.value)
+      ++ pureCassandraSettings
+      ++ {for (taskKey <- Seq(publishLocal in Compile, publish in Compile, publishM2 in Compile)) yield {
+        packagedArtifacts in taskKey := {
+          val previous = (packagedArtifacts in Compile).value
+          val shadedJar = (artifact.value.copy(configurations = Seq(Compile)) -> packageBin.value)
+          previous + shadedJar
+        }
+    }}
     ).copy(dependencies = Seq(embedded % "test->test;it->it,test;")
   ) configs IntegrationTest
+
+  /** Because the distribution project has to mark the shaded jars as provided to remove them from
+    * the distribution dependencies we provide this additional project to build a fat jar which
+    * includes everything. The artifact produced by this project is unshaded while the assembly
+    * remains shaded.
+    */
+  lazy val fullConnector = CrossScalaVersionsProject(
+    name = s"$namespace-full",
+    conf = assembledSettings ++ Seq(
+      libraryDependencies ++= Dependencies.connector
+        ++ Dependencies.shaded
+        ++ Seq(
+        "org.scala-lang" % "scala-reflect"  % scalaVersion.value,
+        "org.scala-lang" % "scala-compiler" % scalaVersion.value % "test,it"),
+      target := target.value / "unshaded"
+        )
+      ++ pureCassandraSettings,
+    base = Some(namespace)
+    ).copy(dependencies = Seq(embedded % "test->test;it->it,test;"))
+
 
   lazy val shadedConnector = CrossScalaVersionsProject(
     name = s"$namespace-shaded",
@@ -120,27 +145,27 @@
     id = "simple-demos",
     base = demosPath / "simple-demos",
     settings = demoSettings,
-    dependencies = Seq(connector, embedded)
+    dependencies = Seq(connectorDistribution, embedded)
   ).disablePlugins(AssemblyPlugin, SparkPackagePlugin)
 
   lazy val kafkaStreaming = Project(
     id = "kafka-streaming",
     base = demosPath / "kafka-streaming",
     settings = demoSettings ++ Seq(libraryDependencies ++= Seq(Artifacts.Demos.kafka, Artifacts.Demos.kafkaStreaming)),
-    dependencies = Seq(connector, embedded))
+    dependencies = Seq(connectorDistribution, embedded))
       .disablePlugins(AssemblyPlugin, SparkPackagePlugin)
 
   lazy val refDoc = Project(
     id = s"$namespace-doc",
     base = file(s"$namespace-doc"),
     settings = defaultSettings ++ Seq(libraryDependencies ++= Dependencies.spark)
-  ) dependsOn connector
+  ) dependsOn connectorDistribution
 
   lazy val perf = Project(
     id = s"$namespace-perf",
     base = file(s"$namespace-perf"),
     settings = projectSettings,
-    dependencies = Seq(connector, embedded)
+    dependencies = Seq(connectorDistribution, embedded)
   ) enablePlugins(JmhPlugin)
 
   def crossBuildPath(base: sbt.File, v: String): sbt.File = base / s"scala-$v" / "src"
@@ -178,9 +203,15 @@
     def guavaExclude(): ModuleID =
       module exclude("com.google.guava", "guava")
 
-<<<<<<< HEAD
-    def nettyExclude(): ModuleID =
-      module exclude("io.netty", "netty-all")
+     /**We will just include netty-all as a dependency **/
+    def nettyExclude(): ModuleID = module
+      .exclude("io.netty", "netty")
+      .exclude("io.netty", "netty-buffer")
+      .exclude("io.netty", "netty-codec")
+      .exclude("io.netty", "netty-common")
+      .exclude("io.netty", "netty-handler")
+      .exclude("io.netty", "netty-transport")
+      .exclude("io.netty", "netty-all")
 
     def glassfishExclude(): ModuleID = {
       module
@@ -198,35 +229,17 @@
         .exclude("org.apache.curator", "curator-recipes")
 
     def sparkExclusions(): ModuleID = module.sparkCoreExclusions()
-=======
-    /**We will just include netty-all as a dependency **/
-    def nettyExclude: ModuleID = module.guavaExclude
-      .exclude("io.netty", "netty")
-      .exclude("io.netty", "netty-buffer")
-      .exclude("io.netty", "netty-codec")
-      .exclude("io.netty", "netty-common")
-      .exclude("io.netty", "netty-handler")
-      .exclude("io.netty", "netty-transport")
-
-
-    def sparkExclusions: ModuleID = module.nettyExclude
->>>>>>> cfca49e9
-      .exclude("org.apache.spark", s"spark-core_$scalaBinary")
-
+    
     def logbackExclude(): ModuleID = module
       .exclude("ch.qos.logback", "logback-classic")
       .exclude("ch.qos.logback", "logback-core")
 
-<<<<<<< HEAD
-    def replExclusions: ModuleID = module.guavaExclude()
-=======
-    def replExclusions: ModuleID = module.nettyExclude
->>>>>>> cfca49e9
+    def replExclusions(): ModuleID = module.nettyExclude
       .exclude("org.apache.spark", s"spark-bagel_$scalaBinary")
       .exclude("org.apache.spark", s"spark-mllib_$scalaBinary")
       .exclude("org.scala-lang", "scala-compiler")
 
-    def kafkaExclusions: ModuleID = module
+    def kafkaExclusions(): ModuleID = module
       .exclude("org.slf4j", "slf4j-simple")
       .exclude("com.sun.jmx", "jmxri")
       .exclude("com.sun.jdmk", "jmxtools")
@@ -236,14 +249,9 @@
   val akkaActor           = "com.typesafe.akka"       %% "akka-actor"            % Akka           % "provided"  // ApacheV2
   val akkaRemote          = "com.typesafe.akka"       %% "akka-remote"           % Akka           % "provided"  // ApacheV2
   val akkaSlf4j           = "com.typesafe.akka"       %% "akka-slf4j"            % Akka           % "provided"  // ApacheV2
-<<<<<<< HEAD
-  val cassandraClient     = "org.apache.cassandra"    % "cassandra-clientutil"   % Settings.cassandraTestVersion    guavaExclude() // ApacheV2
-  val cassandraDriver     = "com.datastax.cassandra"  % "cassandra-driver-core"  % CassandraDriver                  guavaExclude() // ApacheV2
-  val commonsBeanUtils    = "commons-beanutils"       % "commons-beanutils"      % CommonsBeanUtils                 exclude("commons-logging", "commons-logging") // ApacheV2
-=======
-  val cassandraClient     = "org.apache.cassandra"    % "cassandra-clientutil"   % Settings.cassandraTestVersion  nettyExclude // ApacheV2
-  val cassandraDriver     = "com.datastax.cassandra"  % "cassandra-driver-core"  % CassandraDriver nettyExclude // ApacheV2
->>>>>>> cfca49e9
+  val cassandraDriver     = "com.datastax.cassandra"  % "cassandra-driver-core"  % CassandraDriver nettyExclude() guavaExclude() // ApacheV2
+  val cassandraClient     = "org.apache.cassandra"    % "cassandra-clientutil"   % Settings.cassandraTestVersion  nettyExclude() guavaExclude() // ApacheV2
+  val commonsBeanUtils    = "commons-beanutils"       % "commons-beanutils"      % CommonsBeanUtils exclude("commons-logging", "commons-logging") // ApacheV2
   val config              = "com.typesafe"            % "config"                 % Config         % "provided"  // ApacheV2
   val guava               = "com.google.guava"        % "guava"                  % Guava
   val jodaC               = "org.joda"                % "joda-convert"           % JodaC
@@ -340,23 +348,26 @@
 
   val spark = Seq(sparkCore, sparkStreaming, sparkSql, sparkCatalyst, sparkHive, sparkUnsafe)
 
-<<<<<<< HEAD
-  val connector = (testKit ++ metrics ++ jetty ++ logging ++ cassandra ++ spark.map(_ % "provided") ++ Seq(commonsBeanUtils, guava, jodaC, jodaT, lzf, jsr166e))
-      .map (_ exclude(org = "org.slf4j", name = "log4j-over-slf4j"))
-
-  val embedded = (logging ++ spark ++ cassandra ++ akka ++ Seq(
-    cassandraServer % "it,test", Embedded.jopt, Embedded.sparkRepl, Embedded.kafka, Embedded.snappy, guava, config)) map (_ exclude(org = "org.slf4j", name = "log4j-over-slf4j"))
-=======
-  /**
+ /**
     * We will mark these dependencies as provided for normal compilation so that they will be on the
     * classpath but they will not be downloaded as depenendencies when grabbed from maven.
     *
     * In the shaded build we will place theses in the assembly jar and remove all other libs
     */
-  val shaded = Seq(guava, netty)
-
-  val connector = testKit ++ metrics ++ jetty ++ logging ++ akka ++ cassandra ++ spark.map(_ % "provided") ++ Seq(
-    config, jodaC, jodaT, lzf, jsr166e) ++ shaded.map(_ % "provided")
+  val shaded = Seq(guava, cassandraDriver)
+
+  val connector = testKit ++
+    metrics ++
+    jetty ++
+    logging ++
+    akka ++
+    cassandra ++
+    spark.map(_ % "provided") ++
+    shaded ++
+    Seq(commonsBeanUtils, netty, config, jodaC, jodaT, lzf, jsr166e)
+      .map(_ exclude(org ="org.sl4j", name = "log4j-over-slf4j"))
+
+  val connectorDistribution = (connector.toSet -- shaded.toSet).toSeq ++ shaded.map(_ % "provided")
 
   val connectorNonShaded = (connector.toSet -- shaded.toSet).toSeq.map { dep =>
     dep.configurations match {
@@ -366,8 +377,7 @@
   }
 
   val embedded = logging ++ spark ++ cassandra ++ Seq(
-    cassandraServer % "it,test", Embedded.jopt, Embedded.sparkRepl, Embedded.kafka, Embedded.snappy, guava, netty)
->>>>>>> cfca49e9
+    cassandraServer % "it,test", Embedded.jopt, Embedded.sparkRepl, Embedded.kafka, Embedded.snappy, Embedded.akkaCluster, guava, netty)
 
   val perf = logging ++ spark ++ cassandra
 
