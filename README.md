--- conflicted
+++ resolved
@@ -7,13 +7,8 @@
 
 ## Features
 
-<<<<<<< HEAD
  - Compatible with Apache Cassandra version 2.0 or higher (see table below)
  - Compatible with Apache Spark 1.0 through 1.3 (see table below)
-=======
- - Compatible with Apache Cassandra version 2.0 or higher and DataStax Enterprise 4.5 (see table below)
- - Compatible with Apache Spark 1.0, 1.1 and 1.2 (see table below)
->>>>>>> 9cac88d2
  - Compatible with Scala 2.10 and 2.11
  - Exposes Cassandra tables as Spark RDDs
  - Maps table rows to CassandraRow objects or tuples
@@ -35,7 +30,7 @@
 
 | Connector | Spark         | Cassandra | Cassandra Java Driver |
 | --------- | ------------- | --------- | --------------------- |
-| 1.3       | 1.3           | 2.1, 2.0  | 2.1                   |
+| 1.3       | 1.3           | 2.1.5+    | 2.1                   |
 | 1.2       | 1.2           | 2.1, 2.0  | 2.1                   |
 | 1.1       | 1.1, 1.0      | 2.1, 2.0  | 2.1                   |
 | 1.0       | 1.0, 0.9      | 2.0       | 2.0                   |
