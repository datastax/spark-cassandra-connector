--- conflicted
+++ resolved
@@ -19,13 +19,8 @@
 in your Spark applications.
 
  - Compatible with Apache Cassandra version 2.1 or higher (see table below)
-<<<<<<< HEAD
  - Compatible with Apache Spark 1.0 through 3.5 ([see table below](#version-compatibility))
- - Compatible with Scala 2.11 and 2.12
-=======
- - Compatible with Apache Spark 1.0 through 3.4 ([see table below](#version-compatibility))
  - Compatible with Scala 2.11, 2.12 and 2.13
->>>>>>> 932abd01
  - Exposes Cassandra tables as Spark RDDs and Datasets/DataFrames
  - Maps table rows to CassandraRow objects or tuples
  - Offers customizable object mapper for mapping rows to objects of user-defined classes
@@ -51,7 +46,7 @@
 
 Currently, the following branches are actively supported: 
 3.5.x ([master](https://github.com/datastax/spark-cassandra-connector/tree/master)),
-3.4.x ([b3.4](https://github.com/datastax/spark-cassandra-connector/tree/master/b3.4)),
+3.4.x ([b3.4](https://github.com/datastax/spark-cassandra-connector/tree/b3.4)),
 3.3.x ([b3.2](https://github.com/datastax/spark-cassandra-connector/tree/b3.3)),
 3.2.x ([b3.2](https://github.com/datastax/spark-cassandra-connector/tree/b3.2)),
 3.1.x ([b3.1](https://github.com/datastax/spark-cassandra-connector/tree/b3.1)),
