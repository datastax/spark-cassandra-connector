# Lightning-fast cluster computing with Spark and Cassandra

This library lets you expose Cassandra tables as Spark RDDs, write Spark RDDs to Cassandra tables, and 
execute arbitrary CQL queries in your Spark applications.

## Features

 - Compatible with Apache Cassandra version 2.0 or higher and DataStax Enterprise 4.5
 - Compatible with Apache Spark 0.9 and 1.0
 - Exposes Cassandra tables as Spark RDDs 
 - Maps table rows to CassandraRow objects or tuples
 - Offers customizable object mapper for mapping rows to objects of user-defined classes
 - Saves RDDs back to Cassandra by implicit `saveToCassandra` call
 - Converts data types between Cassandra and Scala
 - Supports all Cassandra data types including collections
 - Filters rows on the server side via the CQL `WHERE` clause 
 - Allows for execution of arbitrary CQL statements
 - Plays nice with Cassandra Virtual Nodes

## Download
This project has been published to the Maven Central Repository.
For SBT to download the connector binaries, sources and javadoc, put this in your project 
SBT config:
                                                                                                                           
    libraryDependencies += "com.datastax.spark" %% "spark-cassandra-connector" % "1.0.0-beta2" withSources() withJavadoc()

## Building
You need to install SBT version 0.13 or newer to build this project.
In the project root directory run:

    sbt package
    sbt doc
    
The library package jar will be placed in `target/scala-2.10/`
The documentation will be generated to `target/scala-2.10/api/`    
     
## Documentation

  - [Quick-start guide](doc/0_quick_start.md)
  - [Connecting to Cassandra](doc/1_connecting.md)
  - [Loading datasets from Cassandra](doc/2_loading.md)
  - [Server-side data selection and filtering](doc/3_selection.md)   
  - [Working with user-defined case classes and tuples](doc/4_mapper.md)
  - [Saving datasets to Cassandra](doc/5_saving.md)
  - [Customizing the object mapping](doc/6_advanced_mapper.md)
    
## License
This software is available under the [Apache License, Version 2.0](LICENSE).    

## Reporting Bugs
Please use GitHub to report feature requests or bugs.  

## Contributing
To develop this project, we recommend using IntelliJ IDEA. 
Make sure you have installed and enabled the Scala Plugin 
from [here] (http://confluence.jetbrains.com/display/SCA/Scala+Plugin+for+IntelliJ+IDEA).
Open the project with IntelliJ IDEA and it will automatically create the project structure
from the provided SBT configuration.

To send us your contribution, please open a pull request on GitHub and await code review.

## Testing
To run unit and integration tests:

    sbt test
    sbt it:test

<<<<<<< HEAD
By default, integration tests start up a separate, single Cassandra instance and run Spark in local mode.
It is possible to run integration tests with your own Cassandra and/or Spark cluster.
First, prepare a jar with testing code:
    
    sbt test:package
    
Then copy the generated test jar to your Spark nodes and run:    

    export IT_TEST_CASSANDRA_HOST=<IP of one of the Cassandra nodes>
    export IT_TEST_SPARK_MASTER=<Spark Master URL>
    sbt it:test    
=======
Don't forget to an appropriate entry at the top of CHANGES.txt.
Finally open a pull-request on GitHub and await review. 
>>>>>>> ee62f394
<|MERGE_RESOLUTION|>--- conflicted
+++ resolved
@@ -57,7 +57,8 @@
 Open the project with IntelliJ IDEA and it will automatically create the project structure
 from the provided SBT configuration.
 
-To send us your contribution, please open a pull request on GitHub and await code review.
+Before contributing your changes to the project, please make sure that all unit tests and integration tests
+pass:
 
 ## Testing
 To run unit and integration tests:
@@ -65,7 +66,6 @@
     sbt test
     sbt it:test
 
-<<<<<<< HEAD
 By default, integration tests start up a separate, single Cassandra instance and run Spark in local mode.
 It is possible to run integration tests with your own Cassandra and/or Spark cluster.
 First, prepare a jar with testing code:
@@ -77,7 +77,6 @@
     export IT_TEST_CASSANDRA_HOST=<IP of one of the Cassandra nodes>
     export IT_TEST_SPARK_MASTER=<Spark Master URL>
     sbt it:test    
-=======
-Don't forget to an appropriate entry at the top of CHANGES.txt.
-Finally open a pull-request on GitHub and await review. 
->>>>>>> ee62f394
+
+Don't forget to add an appropriate entry at the top of CHANGES.txt.
+Finally open a pull-request on GitHub and await review. 