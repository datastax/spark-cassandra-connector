--- conflicted
+++ resolved
@@ -30,10 +30,6 @@
 
   jobs:
     - CCM_CASSANDRA_VERSION=3.11.9
-<<<<<<< HEAD
-    - CCM_CASSANDRA_VERSION=4.0-beta4
-=======
->>>>>>> 08bf6eb7
     - CCM_CASSANDRA_VERSION=3.0.20
     - CCM_CASSANDRA_VERSION=4.0-beta4
     - CCM_CASSANDRA_VERSION=2.1.21
