<<<<<<< HEAD
1.5.0 M3 (unreleased)
 * Added support for tinyint and smallint types (SPARKC-269)
 * Updated Java driver version to 3.0.0-alpha3.

1.5.0 M2
 * Bump Java Driver to 2.2.0-rc3, Guava to 16.0.1 and test against Cassandra 2.2.1 (SPARKC-229)
 * Includes all patches up to 1.4.0.

1.5.0 M1
 * Added ability to build against unreleased Spark versions (SPARKC-242)
 * Spark 1.5 initial integration (SPARKC-241)

********************************************************************************
=======
 * VarInt Column is converted to decimal stored n Spark SQL (SPARKC-266)
 * Retrieve TableSize from Cassandra system table for datasource relation (SPARKC-164)
>>>>>>> 73e4d920
 * Upgrade integration tests to use Cassandra 2.1.9 and upgrade Java Driver 
   to 2.1.7.1, Spark to 1.4.1 (SPARKC-248)

1.4.0
 * Fixed broken integration tests (SPARKC-247):
   - Fixed Scala reflection race condition in TupleColumnMapper.
   - Fixed dev/run-real-tests script.
   - Fixed CheckpointStreamSpec test.

1.4.0 RC1
 * Added TTL and WRITETIME documentation (SPARKC-244)
 * Reduced the amount of unneccessary error logging in integration tests (SPARKC-223)
 * Fixed Repartition and JWC and Streaming Checkpointing broken by serialization
   errors related to passing RowWriteFactory / DefaultRowWriter (SPARKC-202)
 * Fixed exceptions occuring when performing RDD operations on any 
   CassandraTableScanJavaRDD (SPARKC-236)

1.4.0 M3
 * Fixed UDT column bug in SparkSQL (SPARKC-219)
 * Includes all patches up to release 1.2.5 and 1.3.0
   - Fixed connection caching, changed SSL EnabledAlgorithms to Set (SPARKC-227)

1.4.0 M2
 * Includes some unreleased patches from 1.2.5
   - Changed default query timeout from 12 seconds to 2 minutes (SPARKC-220)
   - Add a configurable delay between subsequent query retries (SPARKC-221)
   - spark.cassandra.output.throughput_mb_per_sec can now be set to a decimal (SPARKC-226)
 * Includes unreleased patches from 1.3.0
   - Remove white spaces in c* connection host string (fix by Noorul Islam K M)
 * Includes all changes up to 1.3.0-RC1.

1.4.0 M1
 * Upgrade Spark to 1.4.0 (SPARKC-192)

********************************************************************************

1.3.1
 * Remove wrapRDD from CassandraTableScanJavaRDD. Fixes exception occuring
   when performing RDD operations on any CassandraTableScanJavaRDD (SPARKC-236)
 * Backport synchronization fixes from 1.4.0 (SPARKC-247)

1.3.0
 * Remove white spaces in c* connection host string (fix by Noorul Islam K M)
 * Included from 1.2.5
   - Changed default query timeout from 12 seconds to 2 minutes (SPARKC-220)
   - Add a configurable delay between subsequent query retries (SPARKC-221)
   - spark.cassandra.output.throughput_mb_per_sec can now be set to a decimal (SPARKC-226)
   - Fixed connection caching, changed SSL EnabledAlgorithms to Set (SPARKC-227)

1.3.0 RC1
 * Fixed NoSuchElementException when using UDTs in SparkSQL (SPARKC-218)

1.3.0 M2
 * Support for loading, saving and mapping Cassandra tuples (SPARKC-172)
 * Support for mapping case classes to UDTs on saving (SPARKC-190)
 * Table and keyspace Name suggestions in DataFrames API (SPARKC-186)
 * Removed thrift completely (SPARKC-94)
   - removed cassandra-thrift.jar dependency
   - automatic split sizing based on system.size_estimates table
   - add option to manually force the number of splits
   - Cassandra listen addresses fetched from system.peers table
   - spark.cassandra.connection.(rpc|native).port replaced with spark.cassandra.connection.port
 * Refactored ColumnSelector to avoid circular dependency on TableDef (SPARKC-177)
 * Support for modifying C* Collections using saveToCassandra (SPARKC-147)
 * Added the ability to use Custom Mappers with repartitionByCassandraReplica (SPARKC-104)
 * Added methods to work with tuples in Java API (SPARKC-206)
 * Fixed input_split_size_in_mb property (SPARKC-208)
 * Fixed DataSources tests when connecting to an external cluster (SPARKC-178)
 * Added Custom UUIDType and InetAddressType to Spark Sql data type mapping (SPARKC-129)
 * Removed CassandraRelation by CassandraSourceRelation and Added cache to
   CassandraCatalog (SPARKC-163)

1.3.0 M1
 * Removed use of Thrift describe_ring and replaced it with native Java Driver
   support for fetching TokenRanges (SPARKC-93)
 * Support for converting Cassandra UDT column values to Scala case-class objects (SPARKC-4)
   - Introduced a common interface for TableDef and UserDefinedType
   - Removed ClassTag from ColumnMapper
   - Removed by-index column references and replaced them with by-name ColumnRefs
   - Created a GettableDataToMappedTypeConverter that can handle UDTs
   - ClassBasedRowReader delegates object conversion instead of doing it by itself;
     this improves unit-testability of code
 * Decoupled PredicatePushDown logic from Spark (SPARKC-166)
   - added support for Filter and Expression predicates
   - improved code testability and added unit-tests
 * Basic Datasource API integration and keyspace/cluster level settings (SPARKC-112, SPARKC-162)
 * Added support to use aliases with Tuples (SPARKC-125)

********************************************************************************

1.2.5
 * Changed default query timeout from 12 seconds to 2 minutes (SPARKC-220)
 * Add a configurable delay between subsequent query retries (SPARKC-221)
 * spark.cassandra.output.throughput_mb_per_sec can now be set to a decimal (SPARKC-226)
 * Fixed connection caching, changed SSL EnabledAlgorithms to Set (SPARKC-227)

1.2.4
 * Cassandra native count is performed by `cassandraCount` method (SPARKC-215)

1.2.3
 * Support for connection compressions configuration (SPARKC-124)
 * Support for connection encryption configuration (SPARKC-118)
 * Fix a bug to support upper case characters in UDT (SPARKC-201)
 * Meaningful exception if some partition key column is null (SPARKC-198)
 * Improved reliability of thread-leak test (SPARKC-205)

1.2.2
 * Updated Spark version to 1.2.2, Scala to 2.10.5 / 2.11.6
 * Enabled Java API artifact generation for Scala 2.11.x (SPARKC-130)
 * Fixed a bug preventing a custom type converter from being used
   when saving data. RowWriter implementations must
   perform type conversions now. (SPARKC-157)

1.2.1
 * Fixed problems with mixed case keyspaces in ReplicaMapper (SPARKC-159)

1.2.0
 * Removed conversion method rom WriteOption which accepted object of Duration type
   from Spark Streaming (SPARKC-106)
 * Fixed compilation warnings (SPARKC-76)
 * Fixed ScalaDoc warnings (SPARKC-119)
 * Synchronized TypeTag access in various places (SPARKC-123)
 * Adds both hostname and hostaddress as partition preferredLocations (SPARKC-126)

1.2.0 RC 3
 * Select aliases are no longer ignored in CassandraRow objects (SPARKC-109)
 * Fix picking up username and password from SparkConf (SPARKC-108)
 * Fix creating CassandraConnectorSource in the executor environment (SPARKC-111)

1.2.0 RC 2
 * Cross cluster table join and write for Spark SQL (SPARKC-73)
 * Enabling / disabling metrics in metrics configuration file and other metrics fixes (SPARKC-91)
 * Provided a way to set custom auth config and connection factory properties (SPARKC-105)
 * Fixed setting custom connection factory and other properties (SPAKRC-102)
 * Fixed Java API (SPARKC-95)

1.2.0 RC 1
 * More Spark SQL predicate push (SPARKC-72)
 * Fixed some Java API problems and refactored its internals (SPARKC-77)
 * Allowing specification of column to property map (aliases) for reading and writing objects
   (SPARKC-9)
 * Added interface for doing primary key joins between arbitrary RDDs and Cassandra (SPARKC-25)
 * Added method for repartitioning an RDD based upon the replication of a Cassandra Table (SPARKC-25)
 * Fixed setting batch.level and batch.buffer.size in SparkConf. (SPARKC-84)
   - Renamed output.batch.level to output.batch.grouping.key.
   - Renamed output.batch.buffer.size to output.batch.grouping.buffer.size.
   - Renamed batch grouping key option "all" to "none".
 * Error out on invalid config properties (SPARKC-90)
 * Set Java driver version to 2.1.5 and Cassandra to 2.1.3 (SPARKC-92)
 * Moved Spark streaming related methods from CassandraJavaUtil to CassandraStreamingJavaUtil
   (SPARKC-80)

1.2.0 alpha 3
 * Exposed spanBy and spanByKey in Java API (SPARKC-39)
 * Added automatic generation of Cassandra table schema from a Scala type and
   saving an RDD to a new Cassandra table by saveAsCassandraTable method (SPARKC-38)
 * Added support for write throughput limiting (SPARKC-57)
 * Added EmptyCassandraRDD (SPARKC-37)
 * Exposed authConf in CassandraConnector
 * Overridden count() implementation in CassandraRDD which uses native Cassandra count (SPARKC-52)
 * Removed custom Logging class (SPARKC-54)
 * Added support for passing the limit clause to CQL in order to fetch top n results (SPARKC-31)
 * Added support for pushing down order by clause for explicitly specifying an order of rows within
   Cassandra partition (SPARKC-32)
 * Fixed problems when rows are mapped to classes with inherited fields (SPARKC-70)
 * Support for compiling with Scala 2.10 and 2.11 (SPARKC-22)

1.2.0 alpha 2
 * All connection properties can be set on SparkConf / CassandraConnectorConf objects and
   the settings are automatically distributed to Spark Executors (SPARKC-28)
 * Report Connector metrics to Spark metrics system (SPARKC-27)
 * Upgraded to Spark 1.2.1 (SPARKC-30)
 * Add conversion from java.util.Date to java.sqlTimestamp for Spark SQL (#512)
 * Upgraded to Scala 2.11 and scala version cross build (SPARKC-22)

1.2.0 alpha 1
 * Added support for TTL and timestamp in the writer (#153)
 * Added support for UDT column types (SPARKC-1)
 * Upgraded Spark to version 1.2.0 (SPARKC-15)
 * For 1.2.0 release, table name with dot is not supported for Spark SQL,
   it will be fixed in the next release
 * Added fast spanBy and spanByKey methods to RDDs useful for grouping Cassandra
   data by partition key / clustering columns. Useful for e.g. time-series data. (SPARKC-2)
 * Refactored the write path so that the writes are now token-aware (SPARKC-5, previously #442)
 * Added support for INSET predicate pushdown (patch by granturing)

********************************************************************************

1.1.2
 * Backport SPARKC-8, retrieval of TTL and write time
 * Upgraded to Spark 1.1.1
 * Synchronized ReflectionUtil findScalaObject and findSingletonClassInstance methods
   to avoid problems with Scala 2.10 lack thread safety in the reflection subsystem (SPARKC-107)
 * Fixed populating ReadConf with properties from SparkConf (SPARKC-121)
 * Adds both hostname and hostaddress as partition preferredLocations (SPARKC-141, backport of SPARKC-126)

1.1.1
 * Fixed NoSuchElementException in SparkSQL predicate pushdown code (SPARKC-7, #454)

1.1.0
 * Switch to java driver 2.1.3 and Guava 14.0.1 (yay!).

1.1.0 rc 3
 * Fix NPE when saving CassandraRows containing null values (#446)

1.1.0 rc 2
 * Added JavaTypeConverter to make is easy to implement custom TypeConverter in Java (#429)
 * Fix SparkSQL failures caused by presence of non-selected columns of UDT type in the table.

1.1.0 rc 1
 * Fixed problem with setting a batch size in bytes (#435)
 * Fixed handling of null column values in Java API (#429)

1.1.0 beta 2
 * Fixed bug in Java API which might cause ClassNotFoundException
 * Added stubs for UDTs. It is possible to read tables with UDTs, but
   values of UDTs will come out as java driver UDTValue objects (#374)
 * Upgraded Java driver to 2.1.2 version and fixed deprecation warnings.
   Use correct protocolVersion when serializing/deserializing Cassandra columns.
 * Don't fail with "contact points contain multiple datacenters"
   if one or more of the nodes given as contact points don't have DC information,
   because they are unreachable.
 * Removed annoying slf4j warnings when running tests (#395)
 * CassandraRDD is fully lazy now - initialization no longer fetches Cassandra
   schema (#339).

1.1.0 beta 1
 * Redesigned Java API, some refactorings (#300)
 * Simplified AuthConf - more responsibility on CassandraConnectionFactory
 * Enhanced and improved performance of the embedded Kafka framework
    - Kafka consumer and producer added that are configurable
    - Kafka shutdown cleaned up
    - Kafka server more configurable for speed and use cases
 * Added new word count demo and a new Kafka streaming word count demo
 * Modified build file to allow easier module id for usages of 'sbt project'


1.1.0 alpha 4
 * Use asynchronous prefetching of multi-page ResultSets in CassandraRDD
   to reduce waiting for Cassandra query results.
 * Make token range start and end be parameters of the query, not part of the query
   template to reduce the number of statements requiring preparation.
 * Added type converter for GregorianCalendar (#334)

1.1.0 alpha 3
 * Pluggable mechanism for obtaining connections to Cassandra
   Ability to pass custom CassandraConnector to CassandraRDDs (#192)
 * Provided a row reader which allows to create RDDs of pairs of objects as well
   as RDDs of simple objects handled by type converter directly;
   added meaningful compiler messages when invalid type was provided (#88)
 * Fixed serialization problem in CassandraSQLContext by making conf transient (#310)
 * Cleaned up the SBT assembly task and added build documentation (#315)

1.1.0 alpha 2
 * Upgraded Apache Spark to 1.1.0.
 * Upgraded to be Cassandra 2.1.0 and Cassandra 2.0 compatible.
 * Added spark.cassandra.connection.local_dc option
 * Added spark.cassandra.connection.timeout_ms option
 * Added spark.cassandra.read.timeout_ms option
 * Added support for SparkSQL (#197)
 * Fixed problems with saving DStreams to Cassandra directly (#280)

1.1.0 alpha 1
 * Add an ./sbt/sbt script (like with spark) so people don't need to install sbt
 * Replace internal spark Logging with own class (#245)
 * Accept partition key predicates in CassandraRDD#where. (#37)
 * Add indexedColumn to ColumnDef (#122)
 * Upgrade Spark to version 1.0.2
 * Removed deprecated toArray, replaced with collect.
 * Updated imports to org.apache.spark.streaming.receiver
   and import org.apache.spark.streaming.receiver.ActorHelper
 * Updated streaming demo and spec for Spark 1.0.2 behavior compatibility
 * Added new StreamingEvent types for Spark 1.0.2 Receiver readiness
 * Added the following Spark Streaming dependencies to the demos module:
   Kafka, Twitter, ZeroMQ
 * Added embedded Kafka and ZooKeeper servers for the Kafka Streaming demo
   - keeping non private for user prototyping
 * Added new Kafka Spark Streaming demo which reads from Kafka
   and writes to Cassandra (Twitter and ZeroMQ are next)
 * Added new 'embedded' module
   - Refactored the 'connector' module's IT SparkRepl, CassandraServer and
     CassandraServerRunner as well as 'demos' EmbeddedKafka
     and EmbeddedZookeeper to the 'embedded' module. This allows the 'embedded'
     module to be used as a dependency by the 'connector' IT tests, demos,
     and user local quick prototyping without requiring a Spark and Cassandra
     Cluster, local or remote, to get started.

********************************************************************************
1.0.7 (unreleased)
 * Improved error message when attempting to transform CassandraRDD after deserialization (SPARKC-29)

1.0.6
 * Upgraded Java Driver to 2.0.8 and added some logging in LocalNodeFirstLoadBalancingPolicy (SPARKC-18)
 
1.0.5
 * Fixed setting output consistency level which was being set on prepared
   statements instead of being set on batches (#463)

1.0.4
 * Synchronized TypeConverter.forType methods to workaround some Scala 2.10
   reflection thread-safety problems (#235)
 * Synchronized computation of TypeTags in TypeConverter#targetTypeTag, 
   ColumnType#scalaTypeTag methods and other places to workaround some of 
   Scala 2.10 reflection thread-safety problems (#364)
 * Downgraded Guava to version 14.
   Upgraded Java driver to 2.0.7.
   Upgraded Cassandra to 2.0.11. (#366)
 * Made SparkContext variable transient in SparkContextFunctions (#373)
 * Fixed saving to tables with uppercase column names (#377)
 * Fixed saving collections of Tuple1 (#420)

1.0.3
 * Fixed handling of Cassandra rpc_address set to 0.0.0.0 (#332)

1.0.2
 * Fixed batch counter columns updates (#234, #316)
 * Expose both rpc addresses and local addresses of cassandra nodes in partition
   preferred locations (#325)
 * Cleaned up the SBT assembly task and added build documentation
   (backport of #315)

1.0.1
 * Add logging of error message when asynchronous task fails in AsyncExecutor.
   (#265)
 * Fix connection problems with fetching token ranges from hosts with
   rpc_address different than listen_address.
   Log host address(es) and ports on connection failures.
   Close thrift transport if connection fails for some reason after opening the transport,
   e.g. authentication failure.
 * Upgrade cassandra driver to 2.0.6.

1.0.0
 * Fix memory leak in PreparedStatementCache leaking PreparedStatements after
   closing Cluster objects. (#183)
 * Allow multiple comma-separated hosts in spark.cassandra.connection.host

1.0.0 RC 6
 * Fix reading a Cassandra table as an RDD of Scala class objects in REPL

1.0.0 RC 5
 * Added assembly task to the build, in order to build fat jars. (#126)
   - Added a system property flag to enable assembly for the demo module
     which is disabled by default.
   - Added simple submit script to submit a demo assembly jar to a local
     spark master
 * Fix error message on column conversion failure. (#208)
 * Add toMap and nameOf methods to CassandraRow.
   Reduce size of serialized CassandraRow. (#194)
 * Fixed a bug which caused problems with connecting to Cassandra under
   heavy load (#185)
 * Skip $_outer constructor param in ReflectionColumnMapper, fixes working with
   case classes in Spark shell, added appropriate test cases (#188)
 * Added streaming demo with documentation, new streaming page to docs,
   new README for running all demos. (#115)

1.0.0 RC 4
 * Upgrade Java driver for Cassandra to 2.0.4. (#171)
 * Added missing CassandraRDD#getPreferredLocations to improve data-locality. (#164)
 * Don't use hosts outside the datacenter of the connection host. (#137)

1.0.0 RC 3
 * Fix open Cluster leak in CassandraConnector#createSession (#142)
 * TableWriter#saveToCassandra accepts ColumnSelector instead of Seq[String] for
   passing a column list. Seq[String] still accepted for backwards compatibility,
   but deprecated.
 * Added Travis CI build yaml file.
 * Added demos module. (#84)
 * Extracted Java API into a separate module (#99)

1.0.0 RC 2
 * Language specific highlighting in the documentation (#105)
 * Fixed a bug which caused problems when a column of VarChar type was used
   in where clause. (04fd8d9)
 * Fixed an AnyObjectFactory bug which caused problems with instantiation of
   classes which were defined inside Scala objects. (#82)
 * Added support for Spark Streaming. (#89)
    - Added implicit wrappers which simplify access to Cassandra related
      functionality from StreamingContext and DStream.
    - Added a stub for further Spark Streaming integration tests.
 * Upgraded Java API. (#98)
    - Refactored existing Java API
    - Added CassandraJavaRDD as a JAVA counterpart of CassandraRDD
    - Added Java helpers for accessing Spark Streaming related methods
    - Added several integration tests
    - Added a documentation page for JAVA API
    - Extended Java API demo
    - Added a lot of API docs

1.0.0 RC 1
 * Ability to register custom TypeConverters. (#32)
 * Handle null values in StringConverter. (#79)
 * Improved error message when there are no replicas in the local DC. (#69)

1.0.0 beta 2
 * DSE compatibility improvements. (#64)
    - Column types and type converters use TypeTags instead of Strings to
      announce their types.
    - CassandraRDD#tableDef is public now.
    - Added methods for getting keyspaces and tables by name from the Schema.
    - Refactored Schema class - loading schema from Cassandra moved
      from the constructor to a factory method.
    - Remove unused methods for returning system keyspaces from Schema.
 * Improved JavaDoc explaining CassandraConnector withClusterDo
   and withSessionDo semantics.
 * Support for updating counter columns. (#27)
 * Configure consistency level for reads/writes. Set default consistency
   levels to LOCAL_ONE for reads and writes. (#42)
 * Values passed as arguments to `where` are converted to proper types
   expected by the java-driver. (#26)
 * Include more information in the exception message when query in
   CassandraRDD fails. (#69)
 * Fallback to describe_ring in case describe_local_ring does not exist to
   improve compatibility with earlier Cassandra versions. (#47)
 * Session object sharing in CassandraConnector. (#41 and #53)
 * Modify cassandra.* configuration settings to prefix with "spark." so they
   can be used from spark-shell and set via conf/spark-default.conf (#51)
 * Fixed race condition in AsyncExecutor causing inaccuracy of success/failure
   counters. (#40)
 * Added Java API. Fixed a bug in ClassBasedRowReader which caused
   problems when data were read into Java beans. Added type converters
   for boxed Java primitive types. (#11)
 * Extracted out initial testkit for unit and integration tests, and future
   testkit module.
 * Added new WritableToCassandra trait which both RDDFunction and
   DStreamFunction both implement. Documentation moved to WritableToCassandra.
 * Fixed broken links in API documentation.
 * Refactored RDDFunctions and DStreamFunctions - merged saveToCassandra
   overloaded methods into a single method with defaults.

1.0.0 beta 1
 * CassandraRDD#createStatement doesn't obtain a new session, but reuses
   the task's Session.
 * Integration tests. (#12)
 * Added contains and indexOf methods to CassandraRow. Missing value from
   CassandraRow does not break writing - null is written instead.
 * Caching of PreparedStatements. Subsequent preparations of the same
   PreparedStatement are returned from the cache and don't cause
   a warning. (#3)
 * Move partitioner ForkJoinPool to companion object to share it between RDD's.
   (#24)
 * Fixed thread-safety of ClassBasedRowReader.
 * Detailed user guide with code examples, reviewed by Kris Hahn. (#15)
 * Support for saving RDD[CassandraRow]. New demo program copying data from one
   table to another. (#16)
 * Using a PreparedStatement make createStatement method compatible with
   Cassandra 1.2.x. (#17)
 * More and better logging. Using org.apache.spark.Logging instead of log4j.
   (#13)
 * Better error message when attempting to write to a table that doesn't exist.
   (#1)
 * Added more robust scala build to allow for future clean releases, and
   publish settings for later integration. (#8)
 * Refactored classes and objects used for authentication to support pluggable
   authentication.
 * Record cause of TypeConversionException.
 * Improved error messages informing about failure to convert column value.
   Fixed missing conversion for setters.
 * Split CassandraWriter into RowWriter and TableWriter.
 * Refactored package structure. Moved classes from rdd to rdd.reader
   and rdd.partitioner packages. Renamed RowTransformers to RowReaders.
 * Fix writing ByteBuffers to Cassandra.
 * Throw meaningful exception when non-existing column is requested by name.
 * Add isNull method on CassandraRow.
 * Fix converting blobs to arrays of bytes in CassandraRow. Fix printing blobs
   and collections.<|MERGE_RESOLUTION|>--- conflicted
+++ resolved
@@ -1,4 +1,3 @@
-<<<<<<< HEAD
 1.5.0 M3 (unreleased)
  * Added support for tinyint and smallint types (SPARKC-269)
  * Updated Java driver version to 3.0.0-alpha3.
@@ -12,10 +11,8 @@
  * Spark 1.5 initial integration (SPARKC-241)
 
 ********************************************************************************
-=======
  * VarInt Column is converted to decimal stored n Spark SQL (SPARKC-266)
  * Retrieve TableSize from Cassandra system table for datasource relation (SPARKC-164)
->>>>>>> 73e4d920
  * Upgrade integration tests to use Cassandra 2.1.9 and upgrade Java Driver 
    to 2.1.7.1, Spark to 1.4.1 (SPARKC-248)
 
