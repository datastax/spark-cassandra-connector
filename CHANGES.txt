--- conflicted
+++ resolved
@@ -1,10 +1,3 @@
-<<<<<<< HEAD
- * CassandraRDD.coalesce() is pushed down to connector partition generator (SPARKC-161)
- * Add RDD.deleteFromCassandra() method (SPARKC-349)
- * Fixed use of connection.local_dc parameter (SPARKC-448)
- * Removed demos and benchmarks (SPARKC-398)
- * Refactor usages of SQLContext so that SparkSession is used instead (SPARKC-400)
- * Removed deprecated QueryRetryDelay configuration parameter (SPARKC-423)
 
 2.0.0 M3
  * Includes all patches up to 1.6.2
@@ -26,16 +19,13 @@
 
 ********************************************************************************
 
- * Fixed use of connection.local_dc parameter (SPARKC-448)
-=======
 1.6.4
-* Find converters for classes on different classloaders (SPARKC-363)
-* Fix CassandraConnector and Session Race Condition (SPARKC-441)
-* Fixed use of connection.local_dc parameter (SPARKC-448) 
-* Add RDD.deleteFromCassandra() method (SPARKC-349) (backport)
-* Left join with Cassandra (SPARKC-181) (backport)
-* CustomDriverConverter support for DataFrame Conversions (SPARKC-440)
->>>>>>> b2db1046
+ * Find converters for classes on different classloaders (SPARKC-363)
+ * Fix CassandraConnector and Session Race Condition (SPARKC-441)
+ * Fixed use of connection.local_dc parameter (SPARKC-448) 
+ * Add RDD.deleteFromCassandra() method (SPARKC-349) (backport)
+ * Left join with Cassandra (SPARKC-181) (backport)
+ * CustomDriverConverter support for DataFrame Conversions (SPARKC-440)
 
 1.6.3
  * Added SSL client authentication (SPARKC-359)
