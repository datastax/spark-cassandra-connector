--- conflicted
+++ resolved
@@ -1,12 +1,13 @@
-<<<<<<< HEAD
+3.1.1
+ * Fix: Cassandra Direct Join doesn't quote keyspace and table names (SPARKC-667)
+
 3.1.0
  * Updated Spark to 3.1.1 and commons-lang to 3.10 (SPARKC-626, SPARKC-646)
  * UDTValue performance fix (SPARKC-647)
  * update java driver to 4.12.0 (SPARKC-656)
-=======
+
 3.0.2
  * Fix: Cassandra Direct Join doesn't quote keyspace and table names (SPARKC-667)
->>>>>>> a4946b9b
 
 3.0.1
  * Fix: repeated metadata refresh with the Spark connector (SPARKC-633)
