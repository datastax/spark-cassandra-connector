<<<<<<< HEAD
3.5.0
* Support for Apache Spark 3.5
=======
3.4.1
 * Scala 2.13 support (SPARKC-686)
>>>>>>> 1d515281

3.4.0
 * Spark 3.4.x support (SPARKC-702)
 * Fix complex field extractor after join on CassandraDirectJoinStrategy (SPARKC-700)

3.3.0
 * Spark 3.3.x support (SPARKC-693)
 * Materialized View read support fix (SPARKC-653)
 * Fix Direct Join projection collapse (SPARKC-695)
 * Fix mixed case column names in Direct Join (SPARKC-682)

3.2.0
 * Spark 3.2.x support (SPARKC-670)
 * Fix: Cassandra Direct Join doesn't quote keyspace and table names (SPARKC-667)
 * Fix: The connector can't find a codec for BLOB <-> java.nio.HeapByteBuffer (SPARKC-673)

3.1.1
 * Fix: Cassandra Direct Join doesn't quote keyspace and table names (SPARKC-667)
 * Fix: The connector can't find a codec for BLOB <-> java.nio.HeapByteBuffer (SPARKC-673)

3.1.0
 * Updated Spark to 3.1.1 and commons-lang to 3.10 (SPARKC-626, SPARKC-646)
 * UDTValue performance fix (SPARKC-647)
 * update java driver to 4.12.0 (SPARKC-656)

3.0.2
 * Fix: Cassandra Direct Join doesn't quote keyspace and table names (SPARKC-667)
 * Fix: The connector can't find a codec for BLOB <-> java.nio.HeapByteBuffer (SPARKC-673)

3.0.1
 * Fix: repeated metadata refresh with the Spark connector (SPARKC-633)

2.5.2 (included in 3.0.1)
 * C* 4.0-beta compatibility (SPARKC-615)
 * Storage Attached Index (SAI) support (SPARKC-621)
 * Java Driver upgraded to 4.10 (SPARKC-637)
 * Asynchronous page fetching (SPARKC-619)
 * Cassandra Direct Join in the Spark SQL (SPARKC-613)
 * Fix: ContinuousPaging settings are ignored (SPARKC-606)
 * Fix: spark.cassandra.input.readsPerSec doesn't work for CassandraJoinRDD (SPARKC-627)
 * Fix: repartitionByCassandraReplica relocates data to the local node only (SPARKC-642)
 * Fix: Custom ConnectionFactory properties are ignored in per-cluster setups (SPARKC-635)

3.0.0
 * Update Spark to 3.0.1 and commons-lang to 3.9
 * Remove full table scans performance regression (SPARKC-614)
 * Restore PrefetchingResultSetIterator (SPARKC-619)
 * Restore ContinuousPaging properties (SPARKC-606)
 * Integration tests work with C* 4.0.0-beta (SPARKC-615)
 * Fix USE <catalog> command (SPARKC-615)

3.0.0-beta
 * Data Source v2 support
 * Secondary artifact with shaded typesafe.config

2.5.1
 * Introduce shaded version of the main artifact to fix integration with Databricks Cloud
 * Exclude com.github.jnr and org.apache.tinkerpop dependencies to fix --packages
 * Improve Astra connection properties

2.5.0
 * LTS Release for Spark 2.4

3.0.0-Alpha2 (Included in 2.5.0)
 * Add ReadConf Parameter to JoinWithCassandraTable Methods (SPARKC-570)
 * Change Dse Prefixed Parameters (SPARKC-575)
 * Update Reference Docs (SPARKC-574)
 * Re-enable Travis CI (SPARKC-573)
 * Control when resolution of Contact Points Occurs (SPARKC-571)


3.0.0-Alpha (Included in 2.5.0)
  * Include all DS Specific Features
     * Includes CassandraHiveMetastore
     * Structured Streaming Sink Support
     * DirectJoin Catalyst Optimziation
     * Ttl and Writetime functions for Dataframes
     * Astra and Java Driver 4.0 Support
     * InJoin Optimizations
     * Read Throttle
     * Continuous Paging For DSE Clusters
     * More

*******************************************************************************

2.4.3
  * Fix issue with Hadoop3 Compatibility

2.4.2
  * Support for Scala 2.12 (SPARKC-458)

2.4.1
 * Includes all up to 2.3.3

2.4.0
 * Support for Spark 2.4

********************************************************************************

2.3.3
 * Includes all patches up to 2.0.11

2.3.2
 * Includes all patches up to 2.0.10

2.3.1
 * Includes all patches up to 2.0.9

2.3.0
 * Support for Spark 2.3.0 (SPARKC-530)
 * Pushdown filter for composite partition keys doesn't work (SPARKC-490)
 * Removal of Scala-2.10 support

********************************************************************************

2.0.11
 * Added case in StringConverter to properly output InetAddress (SPARKC-559)
 * Added java.time.Instant -> java.util.Date conversion (SPARKC-560)
 * RegularStatements not Cached by SessionProxy (SPARKC-558)
 * Fix CassandraSourceRelation Option Parsing in Spark 2.0 (SPARKC-551)

2.0.10
 * Includes all patches up to 1.6.13

2.0.9
 * Includes all patches up to 1.6.12

2.0.8
 * Allow non-cluster prefixed options in sqlConf (SPARKC-531)
 * Change Str Literal Match to Be Greedy (SPARKC-532)
 * Restore support for various timezone formats to TimestampParser (SPARKC-533)
 * UDT converters optimization (SPARKC-536)

2.0.7
 * Adds Timestamp, Improve Conversion Perf (SPARKC-522)
 * Allow setting spark.cassandra.concurrent.reads (SPARKC-520)
 * Allow splitCount to be set for Dataframes (SPARKC-527)

2.0.6
 * Includes all patches up to 1.6.10

2.0.5
 * Allow IN predicates for composite partition keys and clustering keys to be pushed down to Cassandra (SPARKC-490)
 * Allow 'YYYY' format LocalDate
 * Add metrics for write batch Size (SPARKC-501)
 * Type Converters for java.time.localdate (SPARKC-495)

2.0.4
 * Includes partches up to 1.6.9
 * Retry PoolBusy Exceptions, Throttle JWCT Calls (SPARKC-503) 

2.0.3
 * Includes patches up to 1.6.8

2.0.2
 * Protect against Size Estimate Overflows (SPARKC-492)
 * Add java.time classes support to converters and sparkSQL(SPARKC-491)
 * Allow Writes to Static Columnns and Partition Keys (SPARKC-470)

2.0.1
 * Refactor Custom Scan Method (SPARKC-481)

2.0.0
 * Upgrade driver version for 2.0.0 Release to 3.1.4 (SPARKC-474)
 * Extend SPARKC-383 to All Row Readers (SPARKC-473)

2.0.0 RC1
 * Includes all patches up to 1.6.5
 * Automatic adjustment of Max Connections (SPARKC-471)
 * Allow for Custom Table Scan Method (SPARKC-459)
 * Enable PerPartitionLimit (SPARKC-446)
 * Support client certificate authentication for two-way SSL Encryption (SPARKC-359)
 * Change Config Generation for Cassandra Runners (SPARKC-424)
 * Remove deprecated QueryRetryDelay parameter (SPARKC-423)
 * User ConnectionHostParam.default as default hosts String
 * Update usages of deprecated SQLContext so that SparkSession is used instead (SPARKC-400)
 * Test Reused Exchange SPARK-17673 (SPARKC-429)
 * Module refactoring (SPARKC-398)
 * Recognition of Java Driver Annotated Classes (SPARKC-427)
 * RDD.deleteFromCassandra (SPARKC-349)
 * Coalesce Pushdown to Cassandra (SPARKC-161)
 * Custom Conf options in Custom Pushdowns (SPARKC-435)
 * Upgrade CommonBeatUtils to 1.9.3 to Avoid SID-760 (SPARKC-457)

2.0.0 M3
 * Includes all patches up to 1.6.2

2.0.0 M2
 * Includes all patches up to 1.6.1

2.0.0 M1
 * Added support for left outer joins with C* table (SPARKC-181)
 * Removed CassandraSqlContext and underscore based options (SPARKC-399)
 * Upgrade to Spark 2.0.0-preview (SPARKC-396)
    - Removed Twitter demo because there is no spark-streaming-twitter package available anymore
    - Removed Akka Actor demo becaues there is no support for such streams anymore
    - Bring back Kafka project and make it compile
    - Update several classes to use our Logging instead of Spark Logging because Spark Logging became private
    - Update few components and tests to make them work with Spark 2.0.0
    - Fix Spark SQL - temporarily
    - Update plugins and Scala version

********************************************************************************

1.6.13
* Fix Thread Safety issue in AnyObjectFactory (SPARKC-550)

1.6.12
* Ignore Solr_query when setting up Writing (SPARKC-541)
* Backport of SPARKC-503 - JWCT Query Throttling (SPARKC-542)
* Allow Split Count to be passed to CassandraSourceRelation (SPARKC-527)
* Allow setting spark.cassandra.concurrent.reads in SparkConf (SPARKC-520)

1.6.11
* SPARKC-318: Nested columns in an MBean cannot be null

1.6.10
* Fix reading null UDTs into POJOs (SPARKC-426)
* Improvements in JWCT Performance and Retry Behavior (SPARKC-507)
* Fix TTL and WRITE time when used with Delete queries (SPARKC-505)
* Error message for WriteTime exception typo corrected

1.6.9
* Fix Shuffling of a Set in Local Node FirstPolicy (SPARKC-496)

1.6.8
* Fix ReplicaPartitioner Endpoint Call (SPARKC-485)
* MultipleRetryPolicy should retry with null (SPARKC-494)

1.6.7
* Protect against overflows in Size Estimates (SPARKC-492)
* Confirm truncation with datasource writes (SPARKC-472)

1.6.6
* Allow Writes to Static Columns and Partition Keys (SPARKC-470)
* SessionProxy Should Proxy all Runtime Interfaces (SPARKC-476)
* Always Use Codec Cache When Reading from Driver Rows (SPARKC-473)

1.6.5
* Optimize Spark Sql Count(*) with CassandraCount (SPARKC-412)
* Fix Incomplete Shading of Guava (SPARKC-461)
* Replace all Logging Dependencies from Spark-Core with Internal Class (SPARKC-460)
* Remove Java8 Dependency in CassandraConnectorConf (SPARKC-462)

1.6.4
 * Find converters for classes on different classloaders (SPARKC-363)
 * Fix CassandraConnector and Session Race Condition (SPARKC-441)
 * Fixed use of connection.local_dc parameter (SPARKC-448) 
 * Add RDD.deleteFromCassandra() method (SPARKC-349) (backport)
 * Left join with Cassandra (SPARKC-181) (backport)
 * CustomDriverConverter support for DataFrame Conversions (SPARKC-440)

1.6.3
 * Added SSL client authentication (SPARKC-359)
 * Correct order of "Limit" and "orderBy" clauses in JWCT (SPARKC-433)
 * Improved error messages on CreateCassandraTable from DataFrame (SPARKC-428)
 * Improved backwards compatibility with older Cassandra versions
   (SPARKC-387, SPARKC-402)
 * Fix partitioner on Integer.MIN_VALUE (SPARKC-419)

1.6.2
 * Fixed shading in artifacts published to Maven

1.6.1
 * Disallow TimeUUID Predicate Pushdown (SPARKC-405)
 * Avoid overflow on SplitSizeInMB param (SPARKC-413)
 * Fix conversion of LocalDate to Joda LocalDate (SPARKC-391)
 * Shade Guava to avoid conflict with outdated Guava in Spark (SPARKC-355)

1.6.0
 * SparkSql write supports TTL per row (SPARKC-345)
 * Make Repartition by Cassandra Replica Deterministic (SPARKC-278)
 * Improved performance by caching converters and Java driver codecs
   (SPARKC-383)
 * Added support for driver.LocalDate (SPARKC-385)
 * Accept predicates with indexed partition columns (SPARKC-348)
 * Retry schema checks to avoid Java Driver debouncing (SPARKC-379)
 * Fix compatibility with Cassandra 2.1.X with Single Partitions/In queries
   (SPARKC-376)
 * Use executeAsync while joining with C* table (SPARKC-233)
 * Fix support for C* Tuples in Dataframes (SPARKC-357)

1.6.0 M2
 * Performance improvement: keyBy creates an RDD with CassandraPartitioner
   so shuffling can be avoided in many cases, e.g. when keyBy is followed
   by groupByKey or join (SPARKC-330)
 * Improved exception message when data frame is to be saved in
   non-empty Cassandra table (SPARKC-338)
 * Support for Joda time for Cassandra date type (SPARKC-342)
 * Don't double resolve the paths for port locks in embedded C*
   (contribution by crakjie)
 * Drop indices that cannot be used in predicate pushdown (SPARKC-347)
 * Added support for IF NOT EXISTS (SPARKC-362)
 * Nested Optional Case Class can be save as UDT (SPARKC-346)
 * Merged Java API into main module (SPARKC-335)
 * Upgraded to Spark 1.6.1 (SPARKC-344)
 * Fix NoSuchElementException when fetching database schema from Cassandra
   (SPARKC-341)
 * Removed the ability to specify cluster alias directly and added some helper methods
   which make it easier to configure Cassandra related data frames (SPARKC-289)

1.6.0 M1
 * Adds the ability to add additional Predicate Pushdown Rules at Runtime (SPARKC-308)
 * Added CassandraOption for Skipping Columns when Writing to C* (SPARKC-283)
 * Upgrade Spark to 1.6.0 and add Apache Snapshot repository to resolvers (SPARKC-272, SPARKC-298, SPARKC-305)
 * Includes all patches up to 1.5.0.

********************************************************************************

1.5.2
* Find converters for classes on different classloaders (SPARKC-363)
* Disallow TimeUUID predicate pushdown (SPARKC-405)
* Avoid overflow on SplitSizeInMB param (SPARKC-413)
* Fix CassandraConnector and Session Race Condition (SPARKC-441)
* Correct Order of "limit" and "orderBy" clauses in JWCT (SPARKC-443)
* Fixed use of connection.local_dc parameter (SPARKC-448)

1.5.1
 * Includes all patches up to 1.4.4

1.5.0
 * Fixed assembly build (SPARKC-311)
 * Upgrade Cassandra version to 3.0.2 by default and allow to specify arbitrary Cassandra version for
   integration tests through the command line (SPARKC-307)
 * Upgrade Cassandra driver to 3.0.0 GA
 * Includes all patches up to 1.4.2.

1.5.0 RC1
 * Fix special case types in SqlRowWriter (SPARKC-306)
 * Fix sbt assembly
 * Create Cassandra Schema from DataFrame (SPARKC-231)
 * JWCT inherits Spark Conf from Spark Context (SPARKC-294)
 * Support of new Cassandra Date and Time types (SPARKC-277)
 * Upgrade Cassandra driver to 3.0.0-rc1

1.5.0 M3
 * Added ColumRef child class to represent functions calls (SPARKC-280)
 * Warn if Keep_alive_ms is less than spark batch size in streaming (SPARKC-228)
 * Fixed real tests (SPARKC-247)
 * Added support for tinyint and smallint types (SPARKC-269)
 * Updated Java driver version to 3.0.0-alpha4; Codec API changes (SPARKC-285)
 * Updated Java driver version to 3.0.0-alpha3 (SPARKC-270)
 * Changed the way CassandraConnectorSource is obtained due to SPARK-7171 (SPARKC-268)
 * Change write ConsistencyLevel to LOCAL_QUORUM (SPARKC-262)
 * Parallelize integration tests (SPARKC-293)
 * Includes all patches up to 1.4.1.

1.5.0 M2
 * Bump Java Driver to 2.2.0-rc3, Guava to 16.0.1 and test against Cassandra 2.2.1 (SPARKC-229)
 * Includes all patches up to 1.4.0.

1.5.0 M1
 * Added ability to build against unreleased Spark versions (SPARKC-242)
 * Spark 1.5 initial integration (SPARKC-241)

********************************************************************************

1.4.5
* Find converters for classes on different classloaders (SPARKC-363)
* Disallow TimeUUID predicate pushdown (SPARKC-405)
* Avoid overflow on SplitSizeInMB param (SPARKC-413)
* Fix CassandraConnector and Session Race Condition (SPARKC-441)
* Correct Order of "limit" and "orderBy" clauses in JWCT (SPARKC-443)
* Fixed use of connection.local_dc parameter (SPARKC-448)

1.4.4
 * Use executeAsync when joining with C* table (SPARKC-233)

1.4.3
 * Disable delayed retrying (SPARKC-360)
 * Improve DataFrames ErrorIfExists Message (SPARKC-338)

1.4.2
 * SqlRowWriter not using Cached Converters (SPARKC-329)
 * Fix Violation of Partition Contract (SPARKC-323)
 * Use ScalaReflectionLock from Spark instead of TypeTag
   to workaround Scala 2.10 reflection concurrency issues (SPARKC-333)

1.4.1
 * Let UDTs be converted from GenericRows (SPARKC-271)
 * Map InetAddress and UUID to string and store it as StringType in Spark SQL (SPARKC-259)
 * VarInt Column is converted to decimal stored in Spark SQL (SPARKC-266)
 * Retrieve TableSize from Cassandra system table for datasource relation (SPARKC-164)
 * Fix merge strategy for netty.io.properties (SPARKC-249)
 * Upgrade integration tests to use Cassandra 2.1.9 and upgrade Java Driver
   to 2.1.7.1, Spark to 1.4.1 (SPARKC-248)
 * Make OptionConverter handle Nones as well as nulls (SPARKC-275)

1.4.0
 * Fixed broken integration tests (SPARKC-247):
   - Fixed Scala reflection race condition in TupleColumnMapper.
   - Fixed dev/run-real-tests script.
   - Fixed CheckpointStreamSpec test.

1.4.0 RC1
 * Added TTL and WRITETIME documentation (SPARKC-244)
 * Reduced the amount of unneccessary error logging in integration tests (SPARKC-223)
 * Fixed Repartition and JWC and Streaming Checkpointing broken by serialization
   errors related to passing RowWriteFactory / DefaultRowWriter (SPARKC-202)
 * Fixed exceptions occuring when performing RDD operations on any
   CassandraTableScanJavaRDD (SPARKC-236)

1.4.0 M3
 * Fixed UDT column bug in SparkSQL (SPARKC-219)
 * Includes all patches up to release 1.2.5 and 1.3.0
   - Fixed connection caching, changed SSL EnabledAlgorithms to Set (SPARKC-227)

1.4.0 M2
 * Includes some unreleased patches from 1.2.5
   - Changed default query timeout from 12 seconds to 2 minutes (SPARKC-220)
   - Add a configurable delay between subsequent query retries (SPARKC-221)
   - spark.cassandra.output.throughput_mb_per_sec can now be set to a decimal (SPARKC-226)
 * Includes unreleased patches from 1.3.0
   - Remove white spaces in c* connection host string (fix by Noorul Islam K M)
 * Includes all changes up to 1.3.0-RC1.

1.4.0 M1
 * Upgrade Spark to 1.4.0 (SPARKC-192)
 * Added support timestamp in collection, udt and tuples (SPARKC-254)

********************************************************************************

 * Fixed use of connection.local_dc parameter (SPARKC-448)
 * Added support timestamp in collection, udt and tuples (SPARKC-254)

1.3.1
 * Remove wrapRDD from CassandraTableScanJavaRDD. Fixes exception occuring
   when performing RDD operations on any CassandraTableScanJavaRDD (SPARKC-236)
 * Backport synchronization fixes from 1.4.0 (SPARKC-247)

1.3.0
 * Remove white spaces in c* connection host string (fix by Noorul Islam K M)
 * Included from 1.2.5
   - Changed default query timeout from 12 seconds to 2 minutes (SPARKC-220)
   - Add a configurable delay between subsequent query retries (SPARKC-221)
   - spark.cassandra.output.throughput_mb_per_sec can now be set to a decimal (SPARKC-226)
   - Fixed connection caching, changed SSL EnabledAlgorithms to Set (SPARKC-227)

1.3.0 RC1
 * Fixed NoSuchElementException when using UDTs in SparkSQL (SPARKC-218)

1.3.0 M2
 * Support for loading, saving and mapping Cassandra tuples (SPARKC-172)
 * Support for mapping case classes to UDTs on saving (SPARKC-190)
 * Table and keyspace Name suggestions in DataFrames API (SPARKC-186)
 * Removed thrift completely (SPARKC-94)
   - removed cassandra-thrift.jar dependency
   - automatic split sizing based on system.size_estimates table
   - add option to manually force the number of splits
   - Cassandra listen addresses fetched from system.peers table
   - spark.cassandra.connection.(rpc|native).port replaced with spark.cassandra.connection.port
 * Refactored ColumnSelector to avoid circular dependency on TableDef (SPARKC-177)
 * Support for modifying C* Collections using saveToCassandra (SPARKC-147)
 * Added the ability to use Custom Mappers with repartitionByCassandraReplica (SPARKC-104)
 * Added methods to work with tuples in Java API (SPARKC-206)
 * Fixed input_split_size_in_mb property (SPARKC-208)
 * Fixed DataSources tests when connecting to an external cluster (SPARKC-178)
 * Added Custom UUIDType and InetAddressType to Spark Sql data type mapping (SPARKC-129)
 * Removed CassandraRelation by CassandraSourceRelation and Added cache to
   CassandraCatalog (SPARKC-163)

1.3.0 M1
 * Removed use of Thrift describe_ring and replaced it with native Java Driver
   support for fetching TokenRanges (SPARKC-93)
 * Support for converting Cassandra UDT column values to Scala case-class objects (SPARKC-4)
   - Introduced a common interface for TableDef and UserDefinedType
   - Removed ClassTag from ColumnMapper
   - Removed by-index column references and replaced them with by-name ColumnRefs
   - Created a GettableDataToMappedTypeConverter that can handle UDTs
   - ClassBasedRowReader delegates object conversion instead of doing it by itself;
     this improves unit-testability of code
 * Decoupled PredicatePushDown logic from Spark (SPARKC-166)
   - added support for Filter and Expression predicates
   - improved code testability and added unit-tests
 * Basic Datasource API integration and keyspace/cluster level settings (SPARKC-112, SPARKC-162)
 * Added support to use aliases with Tuples (SPARKC-125)

********************************************************************************

 * Fixed use of connection.local_dc parameter (SPARKC-448)

1.2.6
 * Fixed Default ReadConf for JoinWithCassandra Table (SPARKC-294)
 * Added refresh cassandra schema cache to CassandraSQLContext (SPARKC-234)

1.2.5
 * Changed default query timeout from 12 seconds to 2 minutes (SPARKC-220)
 * Add a configurable delay between subsequent query retries (SPARKC-221)
 * spark.cassandra.output.throughput_mb_per_sec can now be set to a decimal (SPARKC-226)
 * Fixed connection caching, changed SSL EnabledAlgorithms to Set (SPARKC-227)

1.2.4
 * Cassandra native count is performed by `cassandraCount` method (SPARKC-215)

1.2.3
 * Support for connection compressions configuration (SPARKC-124)
 * Support for connection encryption configuration (SPARKC-118)
 * Fix a bug to support upper case characters in UDT (SPARKC-201)
 * Meaningful exception if some partition key column is null (SPARKC-198)
 * Improved reliability of thread-leak test (SPARKC-205)

1.2.2
 * Updated Spark version to 1.2.2, Scala to 2.10.5 / 2.11.6
 * Enabled Java API artifact generation for Scala 2.11.x (SPARKC-130)
 * Fixed a bug preventing a custom type converter from being used
   when saving data. RowWriter implementations must
   perform type conversions now. (SPARKC-157)

1.2.1
 * Fixed problems with mixed case keyspaces in ReplicaMapper (SPARKC-159)

1.2.0
 * Removed conversion method rom WriteOption which accepted object of Duration type
   from Spark Streaming (SPARKC-106)
 * Fixed compilation warnings (SPARKC-76)
 * Fixed ScalaDoc warnings (SPARKC-119)
 * Synchronized TypeTag access in various places (SPARKC-123)
 * Adds both hostname and hostaddress as partition preferredLocations (SPARKC-126)

1.2.0 RC 3
 * Select aliases are no longer ignored in CassandraRow objects (SPARKC-109)
 * Fix picking up username and password from SparkConf (SPARKC-108)
 * Fix creating CassandraConnectorSource in the executor environment (SPARKC-111)

1.2.0 RC 2
 * Cross cluster table join and write for Spark SQL (SPARKC-73)
 * Enabling / disabling metrics in metrics configuration file and other metrics fixes (SPARKC-91)
 * Provided a way to set custom auth config and connection factory properties (SPARKC-105)
 * Fixed setting custom connection factory and other properties (SPAKRC-102)
 * Fixed Java API (SPARKC-95)

1.2.0 RC 1
 * More Spark SQL predicate push (SPARKC-72)
 * Fixed some Java API problems and refactored its internals (SPARKC-77)
 * Allowing specification of column to property map (aliases) for reading and writing objects
   (SPARKC-9)
 * Added interface for doing primary key joins between arbitrary RDDs and Cassandra (SPARKC-25)
 * Added method for repartitioning an RDD based upon the replication of a Cassandra Table (SPARKC-25)
 * Fixed setting batch.level and batch.buffer.size in SparkConf. (SPARKC-84)
   - Renamed output.batch.level to output.batch.grouping.key.
   - Renamed output.batch.buffer.size to output.batch.grouping.buffer.size.
   - Renamed batch grouping key option "all" to "none".
 * Error out on invalid config properties (SPARKC-90)
 * Set Java driver version to 2.1.5 and Cassandra to 2.1.3 (SPARKC-92)
 * Moved Spark streaming related methods from CassandraJavaUtil to CassandraStreamingJavaUtil
   (SPARKC-80)

1.2.0 alpha 3
 * Exposed spanBy and spanByKey in Java API (SPARKC-39)
 * Added automatic generation of Cassandra table schema from a Scala type and
   saving an RDD to a new Cassandra table by saveAsCassandraTable method (SPARKC-38)
 * Added support for write throughput limiting (SPARKC-57)
 * Added EmptyCassandraRDD (SPARKC-37)
 * Exposed authConf in CassandraConnector
 * Overridden count() implementation in CassandraRDD which uses native Cassandra count (SPARKC-52)
 * Removed custom Logging class (SPARKC-54)
 * Added support for passing the limit clause to CQL in order to fetch top n results (SPARKC-31)
 * Added support for pushing down order by clause for explicitly specifying an order of rows within
   Cassandra partition (SPARKC-32)
 * Fixed problems when rows are mapped to classes with inherited fields (SPARKC-70)
 * Support for compiling with Scala 2.10 and 2.11 (SPARKC-22)

1.2.0 alpha 2
 * All connection properties can be set on SparkConf / CassandraConnectorConf objects and
   the settings are automatically distributed to Spark Executors (SPARKC-28)
 * Report Connector metrics to Spark metrics system (SPARKC-27)
 * Upgraded to Spark 1.2.1 (SPARKC-30)
 * Add conversion from java.util.Date to java.sqlTimestamp for Spark SQL (#512)
 * Upgraded to Scala 2.11 and scala version cross build (SPARKC-22)

1.2.0 alpha 1
 * Added support for TTL and timestamp in the writer (#153)
 * Added support for UDT column types (SPARKC-1)
 * Upgraded Spark to version 1.2.0 (SPARKC-15)
 * For 1.2.0 release, table name with dot is not supported for Spark SQL,
   it will be fixed in the next release
 * Added fast spanBy and spanByKey methods to RDDs useful for grouping Cassandra
   data by partition key / clustering columns. Useful for e.g. time-series data. (SPARKC-2)
 * Refactored the write path so that the writes are now token-aware (SPARKC-5, previously #442)
 * Added support for INSET predicate pushdown (patch by granturing)

********************************************************************************

1.1.2
 * Backport SPARKC-8, retrieval of TTL and write time
 * Upgraded to Spark 1.1.1
 * Synchronized ReflectionUtil findScalaObject and findSingletonClassInstance methods
   to avoid problems with Scala 2.10 lack thread safety in the reflection subsystem (SPARKC-107)
 * Fixed populating ReadConf with properties from SparkConf (SPARKC-121)
 * Adds both hostname and hostaddress as partition preferredLocations (SPARKC-141, backport of SPARKC-126)

1.1.1
 * Fixed NoSuchElementException in SparkSQL predicate pushdown code (SPARKC-7, #454)

1.1.0
 * Switch to java driver 2.1.3 and Guava 14.0.1 (yay!).

1.1.0 rc 3
 * Fix NPE when saving CassandraRows containing null values (#446)

1.1.0 rc 2
 * Added JavaTypeConverter to make is easy to implement custom TypeConverter in Java (#429)
 * Fix SparkSQL failures caused by presence of non-selected columns of UDT type in the table.

1.1.0 rc 1
 * Fixed problem with setting a batch size in bytes (#435)
 * Fixed handling of null column values in Java API (#429)

1.1.0 beta 2
 * Fixed bug in Java API which might cause ClassNotFoundException
 * Added stubs for UDTs. It is possible to read tables with UDTs, but
   values of UDTs will come out as java driver UDTValue objects (#374)
 * Upgraded Java driver to 2.1.2 version and fixed deprecation warnings.
   Use correct protocolVersion when serializing/deserializing Cassandra columns.
 * Don't fail with "contact points contain multiple datacenters"
   if one or more of the nodes given as contact points don't have DC information,
   because they are unreachable.
 * Removed annoying slf4j warnings when running tests (#395)
 * CassandraRDD is fully lazy now - initialization no longer fetches Cassandra
   schema (#339).

1.1.0 beta 1
 * Redesigned Java API, some refactorings (#300)
 * Simplified AuthConf - more responsibility on CassandraConnectionFactory
 * Enhanced and improved performance of the embedded Kafka framework
    - Kafka consumer and producer added that are configurable
    - Kafka shutdown cleaned up
    - Kafka server more configurable for speed and use cases
 * Added new word count demo and a new Kafka streaming word count demo
 * Modified build file to allow easier module id for usages of 'sbt project'


1.1.0 alpha 4
 * Use asynchronous prefetching of multi-page ResultSets in CassandraRDD
   to reduce waiting for Cassandra query results.
 * Make token range start and end be parameters of the query, not part of the query
   template to reduce the number of statements requiring preparation.
 * Added type converter for GregorianCalendar (#334)

1.1.0 alpha 3
 * Pluggable mechanism for obtaining connections to Cassandra
   Ability to pass custom CassandraConnector to CassandraRDDs (#192)
 * Provided a row reader which allows to create RDDs of pairs of objects as well
   as RDDs of simple objects handled by type converter directly;
   added meaningful compiler messages when invalid type was provided (#88)
 * Fixed serialization problem in CassandraSQLContext by making conf transient (#310)
 * Cleaned up the SBT assembly task and added build documentation (#315)

1.1.0 alpha 2
 * Upgraded Apache Spark to 1.1.0.
 * Upgraded to be Cassandra 2.1.0 and Cassandra 2.0 compatible.
 * Added spark.cassandra.connection.local_dc option
 * Added spark.cassandra.connection.timeout_ms option
 * Added spark.cassandra.read.timeout_ms option
 * Added support for SparkSQL (#197)
 * Fixed problems with saving DStreams to Cassandra directly (#280)

1.1.0 alpha 1
 * Add an ./sbt/sbt script (like with spark) so people don't need to install sbt
 * Replace internal spark Logging with own class (#245)
 * Accept partition key predicates in CassandraRDD#where. (#37)
 * Add indexedColumn to ColumnDef (#122)
 * Upgrade Spark to version 1.0.2
 * Removed deprecated toArray, replaced with collect.
 * Updated imports to org.apache.spark.streaming.receiver
   and import org.apache.spark.streaming.receiver.ActorHelper
 * Updated streaming demo and spec for Spark 1.0.2 behavior compatibility
 * Added new StreamingEvent types for Spark 1.0.2 Receiver readiness
 * Added the following Spark Streaming dependencies to the demos module:
   Kafka, Twitter, ZeroMQ
 * Added embedded Kafka and ZooKeeper servers for the Kafka Streaming demo
   - keeping non private for user prototyping
 * Added new Kafka Spark Streaming demo which reads from Kafka
   and writes to Cassandra (Twitter and ZeroMQ are next)
 * Added new 'embedded' module
   - Refactored the 'connector' module's IT SparkRepl, CassandraServer and
     CassandraServerRunner as well as 'demos' EmbeddedKafka
     and EmbeddedZookeeper to the 'embedded' module. This allows the 'embedded'
     module to be used as a dependency by the 'connector' IT tests, demos,
     and user local quick prototyping without requiring a Spark and Cassandra
     Cluster, local or remote, to get started.

********************************************************************************
1.0.7 (unreleased)
 * Improved error message when attempting to transform CassandraRDD after deserialization (SPARKC-29)

1.0.6
 * Upgraded Java Driver to 2.0.8 and added some logging in LocalNodeFirstLoadBalancingPolicy (SPARKC-18)
 
1.0.5
 * Fixed setting output consistency level which was being set on prepared
   statements instead of being set on batches (#463)

1.0.4
 * Synchronized TypeConverter.forType methods to workaround some Scala 2.10
   reflection thread-safety problems (#235)
 * Synchronized computation of TypeTags in TypeConverter#targetTypeTag, 
   ColumnType#scalaTypeTag methods and other places to workaround some of 
   Scala 2.10 reflection thread-safety problems (#364)
 * Downgraded Guava to version 14.
   Upgraded Java driver to 2.0.7.
   Upgraded Cassandra to 2.0.11. (#366)
 * Made SparkContext variable transient in SparkContextFunctions (#373)
 * Fixed saving to tables with uppercase column names (#377)
 * Fixed saving collections of Tuple1 (#420)

1.0.3
 * Fixed handling of Cassandra rpc_address set to 0.0.0.0 (#332)

1.0.2
 * Fixed batch counter columns updates (#234, #316)
 * Expose both rpc addresses and local addresses of cassandra nodes in partition
   preferred locations (#325)
 * Cleaned up the SBT assembly task and added build documentation
   (backport of #315)

1.0.1
 * Add logging of error message when asynchronous task fails in AsyncExecutor.
   (#265)
 * Fix connection problems with fetching token ranges from hosts with
   rpc_address different than listen_address.
   Log host address(es) and ports on connection failures.
   Close thrift transport if connection fails for some reason after opening the transport,
   e.g. authentication failure.
 * Upgrade cassandra driver to 2.0.6.

1.0.0
 * Fix memory leak in PreparedStatementCache leaking PreparedStatements after
   closing Cluster objects. (#183)
 * Allow multiple comma-separated hosts in spark.cassandra.connection.host

1.0.0 RC 6
 * Fix reading a Cassandra table as an RDD of Scala class objects in REPL

1.0.0 RC 5
 * Added assembly task to the build, in order to build fat jars. (#126)
   - Added a system property flag to enable assembly for the demo module
     which is disabled by default.
   - Added simple submit script to submit a demo assembly jar to a local
     spark master
 * Fix error message on column conversion failure. (#208)
 * Add toMap and nameOf methods to CassandraRow.
   Reduce size of serialized CassandraRow. (#194)
 * Fixed a bug which caused problems with connecting to Cassandra under
   heavy load (#185)
 * Skip $_outer constructor param in ReflectionColumnMapper, fixes working with
   case classes in Spark shell, added appropriate test cases (#188)
 * Added streaming demo with documentation, new streaming page to docs,
   new README for running all demos. (#115)

1.0.0 RC 4
 * Upgrade Java driver for Cassandra to 2.0.4. (#171)
 * Added missing CassandraRDD#getPreferredLocations to improve data-locality. (#164)
 * Don't use hosts outside the datacenter of the connection host. (#137)

1.0.0 RC 3
 * Fix open Cluster leak in CassandraConnector#createSession (#142)
 * TableWriter#saveToCassandra accepts ColumnSelector instead of Seq[String] for
   passing a column list. Seq[String] still accepted for backwards compatibility,
   but deprecated.
 * Added Travis CI build yaml file.
 * Added demos module. (#84)
 * Extracted Java API into a separate module (#99)

1.0.0 RC 2
 * Language specific highlighting in the documentation (#105)
 * Fixed a bug which caused problems when a column of VarChar type was used
   in where clause. (04fd8d9)
 * Fixed an AnyObjectFactory bug which caused problems with instantiation of
   classes which were defined inside Scala objects. (#82)
 * Added support for Spark Streaming. (#89)
    - Added implicit wrappers which simplify access to Cassandra related
      functionality from StreamingContext and DStream.
    - Added a stub for further Spark Streaming integration tests.
 * Upgraded Java API. (#98)
    - Refactored existing Java API
    - Added CassandraJavaRDD as a JAVA counterpart of CassandraRDD
    - Added Java helpers for accessing Spark Streaming related methods
    - Added several integration tests
    - Added a documentation page for JAVA API
    - Extended Java API demo
    - Added a lot of API docs

1.0.0 RC 1
 * Ability to register custom TypeConverters. (#32)
 * Handle null values in StringConverter. (#79)
 * Improved error message when there are no replicas in the local DC. (#69)

1.0.0 beta 2
 * DSE compatibility improvements. (#64)
    - Column types and type converters use TypeTags instead of Strings to
      announce their types.
    - CassandraRDD#tableDef is public now.
    - Added methods for getting keyspaces and tables by name from the Schema.
    - Refactored Schema class - loading schema from Cassandra moved
      from the constructor to a factory method.
    - Remove unused methods for returning system keyspaces from Schema.
 * Improved JavaDoc explaining CassandraConnector withClusterDo
   and withSessionDo semantics.
 * Support for updating counter columns. (#27)
 * Configure consistency level for reads/writes. Set default consistency
   levels to LOCAL_ONE for reads and writes. (#42)
 * Values passed as arguments to `where` are converted to proper types
   expected by the java-driver. (#26)
 * Include more information in the exception message when query in
   CassandraRDD fails. (#69)
 * Fallback to describe_ring in case describe_local_ring does not exist to
   improve compatibility with earlier Cassandra versions. (#47)
 * Session object sharing in CassandraConnector. (#41 and #53)
 * Modify cassandra.* configuration settings to prefix with "spark." so they
   can be used from spark-shell and set via conf/spark-default.conf (#51)
 * Fixed race condition in AsyncExecutor causing inaccuracy of success/failure
   counters. (#40)
 * Added Java API. Fixed a bug in ClassBasedRowReader which caused
   problems when data were read into Java beans. Added type converters
   for boxed Java primitive types. (#11)
 * Extracted out initial testkit for unit and integration tests, and future
   testkit module.
 * Added new WritableToCassandra trait which both RDDFunction and
   DStreamFunction both implement. Documentation moved to WritableToCassandra.
 * Fixed broken links in API documentation.
 * Refactored RDDFunctions and DStreamFunctions - merged saveToCassandra
   overloaded methods into a single method with defaults.

1.0.0 beta 1
 * CassandraRDD#createStatement doesn't obtain a new session, but reuses
   the task's Session.
 * Integration tests. (#12)
 * Added contains and indexOf methods to CassandraRow. Missing value from
   CassandraRow does not break writing - null is written instead.
 * Caching of PreparedStatements. Subsequent preparations of the same
   PreparedStatement are returned from the cache and don't cause
   a warning. (#3)
 * Move partitioner ForkJoinPool to companion object to share it between RDD's.
   (#24)
 * Fixed thread-safety of ClassBasedRowReader.
 * Detailed user guide with code examples, reviewed by Kris Hahn. (#15)
 * Support for saving RDD[CassandraRow]. New demo program copying data from one
   table to another. (#16)
 * Using a PreparedStatement make createStatement method compatible with
   Cassandra 1.2.x. (#17)
 * More and better logging. Using org.apache.spark.Logging instead of log4j.
   (#13)
 * Better error message when attempting to write to a table that doesn't exist.
   (#1)
 * Added more robust scala build to allow for future clean releases, and
   publish settings for later integration. (#8)
 * Refactored classes and objects used for authentication to support pluggable
   authentication.
 * Record cause of TypeConversionException.
 * Improved error messages informing about failure to convert column value.
   Fixed missing conversion for setters.
 * Split CassandraWriter into RowWriter and TableWriter.
 * Refactored package structure. Moved classes from rdd to rdd.reader
   and rdd.partitioner packages. Renamed RowTransformers to RowReaders.
 * Fix writing ByteBuffers to Cassandra.
 * Throw meaningful exception when non-existing column is requested by name.
 * Add isNull method on CassandraRow.
 * Fix converting blobs to arrays of bytes in CassandraRow. Fix printing blobs
   and collections.<|MERGE_RESOLUTION|>--- conflicted
+++ resolved
@@ -1,10 +1,9 @@
-<<<<<<< HEAD
+
 3.5.0
-* Support for Apache Spark 3.5
-=======
+ * Support for Apache Spark 3.5 (SPARKC-704)
+
 3.4.1
  * Scala 2.13 support (SPARKC-686)
->>>>>>> 1d515281
 
 3.4.0
  * Spark 3.4.x support (SPARKC-702)
