--- conflicted
+++ resolved
@@ -1,4 +1,3 @@
-<<<<<<< HEAD
  * VarInt Column is converted to decimal stored in Spark SQL (SPARKC-266)
  * Retrieve TableSize from Cassandra system table for datasource relation (SPARKC-164)
  * Upgrade integration tests to use Cassandra 2.1.9 and upgrade Java Driver 
@@ -36,9 +35,7 @@
  * Upgrade Spark to 1.4.0 (SPARKC-192)
 
 ********************************************************************************
-=======
  * Added support timestamp in collection, udt and tuples (SPARKC-254)
->>>>>>> 143bde0f
 
 1.3.1
  * Remove wrapRDD from CassandraTableScanJavaRDD. Fixes exception occuring
