<<<<<<< HEAD
2.0.1
 * Refactor Custom Scan Method (SPARKC-481)

2.0.0
 * Upgrade driver version for 2.0.0 Release to 3.1.4 (SPARKC-474)
 * Extend SPARKC-383 to All Row Readers (SPARKC-473)

2.0.0 RC1
 * Includes all patches up to 1.6.5
 * Automatic adjustment of Max Connections (SPARKC-471)
 * Allow for Custom Table Scan Method (SPARKC-459)
 * Enable PerPartitionLimit (SPARKC-446)
 * Support client certificate authentication for two-way SSL Encryption (SPARKC-359)
 * Change Config Generation for Cassandra Runners (SPARKC-424)
 * Remove deprecated QueryRetryDelay parameter (SPARKC-423)
 * User ConnectionHostParam.default as default hosts String
 * Update usages of deprecated SQLContext so that SparkSession is used instead (SPARKC-400)
 * Test Reused Exchange SPARK-17673 (SPARKC-429)
 * Module refactoring (SPARKC-398)
 * Recognition of Java Driver Annotated Classes (SPARKC-427)
 * RDD.deleteFromCassandra (SPARKC-349)
 * Coalesce Pushdown to Cassandra (SPARKC-161)
 * Custom Conf options in Custom Pushdowns (SPARKC-435)
 * Upgrade CommonBeatUtils to 1.9.3 to Avoid SID-760 (SPARKC-457)

2.0.0 M3
 * Includes all patches up to 1.6.2

2.0.0 M2
 * Includes all patches up to 1.6.1

2.0.0 M1
 * Added support for left outer joins with C* table (SPARKC-181)
 * Removed CassandraSqlContext and underscore based options (SPARKC-399)
 * Upgrade to Spark 2.0.0-preview (SPARKC-396)
    - Removed Twitter demo because there is no spark-streaming-twitter package available anymore
    - Removed Akka Actor demo becaues there is no support for such streams anymore
    - Bring back Kafka project and make it compile
    - Update several classes to use our Logging instead of Spark Logging because Spark Logging became private
    - Update few components and tests to make them work with Spark 2.0.0
    - Fix Spark SQL - temporarily
    - Update plugins and Scala version

********************************************************************************
=======
1.6.8
* Fix ReplicaPartitioner Endpoint Call (SPARKC-485)
* MultipleRetryPolicy should retry with null (SPARKC-494)
>>>>>>> 84496977

1.6.7
* Protect against overflows in Size Estimates (SPARKC-492)
* Confirm truncation with datasource writes (SPARKC-472)

1.6.6
* Allow Writes to Static Columns and Partition Keys (SPARKC-470)
* SessionProxy Should Proxy all Runtime Interfaces (SPARKC-476)
* Always Use Codec Cache When Reading from Driver Rows (SPARKC-473)

1.6.5
* Optimize Spark Sql Count(*) with CassandraCount (SPARKC-412)
* Fix Incomplete Shading of Guava (SPARKC-461)
* Replace all Logging Dependencies from Spark-Core with Internal Class (SPARKC-460)
* Remove Java8 Dependency in CassandraConnectorConf (SPARKC-462)

1.6.4
 * Find converters for classes on different classloaders (SPARKC-363)
 * Fix CassandraConnector and Session Race Condition (SPARKC-441)
 * Fixed use of connection.local_dc parameter (SPARKC-448) 
 * Add RDD.deleteFromCassandra() method (SPARKC-349) (backport)
 * Left join with Cassandra (SPARKC-181) (backport)
 * CustomDriverConverter support for DataFrame Conversions (SPARKC-440)

1.6.3
 * Added SSL client authentication (SPARKC-359)
 * Correct order of "Limit" and "orderBy" clauses in JWCT (SPARKC-433)
 * Improved error messages on CreateCassandraTable from DataFrame (SPARKC-428)
 * Improved backwards compatibility with older Cassandra versions
   (SPARKC-387, SPARKC-402)
 * Fix partitioner on Integer.MIN_VALUE (SPARKC-419)

1.6.2
 * Fixed shading in artifacts published to Maven

1.6.1
 * Disallow TimeUUID Predicate Pushdown (SPARKC-405)
 * Avoid overflow on SplitSizeInMB param (SPARKC-413)
 * Fix conversion of LocalDate to Joda LocalDate (SPARKC-391)
 * Shade Guava to avoid conflict with outdated Guava in Spark (SPARKC-355)

1.6.0
 * SparkSql write supports TTL per row (SPARKC-345)
 * Make Repartition by Cassandra Replica Deterministic (SPARKC-278)
 * Improved performance by caching converters and Java driver codecs
   (SPARKC-383)
 * Added support for driver.LocalDate (SPARKC-385)
 * Accept predicates with indexed partition columns (SPARKC-348)
 * Retry schema checks to avoid Java Driver debouncing (SPARKC-379)
 * Fix compatibility with Cassandra 2.1.X with Single Partitions/In queries
   (SPARKC-376)
 * Use executeAsync while joining with C* table (SPARKC-233)
 * Fix support for C* Tuples in Dataframes (SPARKC-357)

1.6.0 M2
 * Performance improvement: keyBy creates an RDD with CassandraPartitioner
   so shuffling can be avoided in many cases, e.g. when keyBy is followed
   by groupByKey or join (SPARKC-330)
 * Improved exception message when data frame is to be saved in
   non-empty Cassandra table (SPARKC-338)
 * Support for Joda time for Cassandra date type (SPARKC-342)
 * Don't double resolve the paths for port locks in embedded C*
   (contribution by crakjie)
 * Drop indices that cannot be used in predicate pushdown (SPARKC-347)
 * Added support for IF NOT EXISTS (SPARKC-362)
 * Nested Optional Case Class can be save as UDT (SPARKC-346)
 * Merged Java API into main module (SPARKC-335)
 * Upgraded to Spark 1.6.1 (SPARKC-344)
 * Fix NoSuchElementException when fetching database schema from Cassandra
   (SPARKC-341)
 * Removed the ability to specify cluster alias directly and added some helper methods
   which make it easier to configure Cassandra related data frames (SPARKC-289)

1.6.0 M1
 * Adds the ability to add additional Predicate Pushdown Rules at Runtime (SPARKC-308)
 * Added CassandraOption for Skipping Columns when Writing to C* (SPARKC-283)
 * Upgrade Spark to 1.6.0 and add Apache Snapshot repository to resolvers (SPARKC-272, SPARKC-298, SPARKC-305)
 * Includes all patches up to 1.5.0.

********************************************************************************

1.5.2
* Find converters for classes on different classloaders (SPARKC-363)
* Disallow TimeUUID predicate pushdown (SPARKC-405)
* Avoid overflow on SplitSizeInMB param (SPARKC-413)
* Fix CassandraConnector and Session Race Condition (SPARKC-441)
* Correct Order of "limit" and "orderBy" clauses in JWCT (SPARKC-443)
* Fixed use of connection.local_dc parameter (SPARKC-448)

1.5.1
 * Includes all patches up to 1.4.4

1.5.0
 * Fixed assembly build (SPARKC-311)
 * Upgrade Cassandra version to 3.0.2 by default and allow to specify arbitrary Cassandra version for
   integration tests through the command line (SPARKC-307)
 * Upgrade Cassandra driver to 3.0.0 GA
 * Includes all patches up to 1.4.2.

1.5.0 RC1
 * Fix special case types in SqlRowWriter (SPARKC-306)
 * Fix sbt assembly
 * Create Cassandra Schema from DataFrame (SPARKC-231)
 * JWCT inherits Spark Conf from Spark Context (SPARKC-294)
 * Support of new Cassandra Date and Time types (SPARKC-277)
 * Upgrade Cassandra driver to 3.0.0-rc1

1.5.0 M3
 * Added ColumRef child class to represent functions calls (SPARKC-280)
 * Warn if Keep_alive_ms is less than spark batch size in streaming (SPARKC-228)
 * Fixed real tests (SPARKC-247)
 * Added support for tinyint and smallint types (SPARKC-269)
 * Updated Java driver version to 3.0.0-alpha4; Codec API changes (SPARKC-285)
 * Updated Java driver version to 3.0.0-alpha3 (SPARKC-270)
 * Changed the way CassandraConnectorSource is obtained due to SPARK-7171 (SPARKC-268)
 * Change write ConsistencyLevel to LOCAL_QUORUM (SPARKC-262)
 * Parallelize integration tests (SPARKC-293)
 * Includes all patches up to 1.4.1.

1.5.0 M2
 * Bump Java Driver to 2.2.0-rc3, Guava to 16.0.1 and test against Cassandra 2.2.1 (SPARKC-229)
 * Includes all patches up to 1.4.0.

1.5.0 M1
 * Added ability to build against unreleased Spark versions (SPARKC-242)
 * Spark 1.5 initial integration (SPARKC-241)

********************************************************************************

1.4.5
* Find converters for classes on different classloaders (SPARKC-363)
* Disallow TimeUUID predicate pushdown (SPARKC-405)
* Avoid overflow on SplitSizeInMB param (SPARKC-413)
* Fix CassandraConnector and Session Race Condition (SPARKC-441)
* Correct Order of "limit" and "orderBy" clauses in JWCT (SPARKC-443)
* Fixed use of connection.local_dc parameter (SPARKC-448)

1.4.4
 * Use executeAsync when joining with C* table (SPARKC-233)

1.4.3
 * Disable delayed retrying (SPARKC-360)
 * Improve DataFrames ErrorIfExists Message (SPARKC-338)

1.4.2
 * SqlRowWriter not using Cached Converters (SPARKC-329)
 * Fix Violation of Partition Contract (SPARKC-323)
 * Use ScalaReflectionLock from Spark instead of TypeTag
   to workaround Scala 2.10 reflection concurrency issues (SPARKC-333)

1.4.1
 * Let UDTs be converted from GenericRows (SPARKC-271)
 * Map InetAddress and UUID to string and store it as StringType in Spark SQL (SPARKC-259)
 * VarInt Column is converted to decimal stored in Spark SQL (SPARKC-266)
 * Retrieve TableSize from Cassandra system table for datasource relation (SPARKC-164)
 * Fix merge strategy for netty.io.properties (SPARKC-249)
 * Upgrade integration tests to use Cassandra 2.1.9 and upgrade Java Driver
   to 2.1.7.1, Spark to 1.4.1 (SPARKC-248)
 * Make OptionConverter handle Nones as well as nulls (SPARKC-275)

1.4.0
 * Fixed broken integration tests (SPARKC-247):
   - Fixed Scala reflection race condition in TupleColumnMapper.
   - Fixed dev/run-real-tests script.
   - Fixed CheckpointStreamSpec test.

1.4.0 RC1
 * Added TTL and WRITETIME documentation (SPARKC-244)
 * Reduced the amount of unneccessary error logging in integration tests (SPARKC-223)
 * Fixed Repartition and JWC and Streaming Checkpointing broken by serialization
   errors related to passing RowWriteFactory / DefaultRowWriter (SPARKC-202)
 * Fixed exceptions occuring when performing RDD operations on any
   CassandraTableScanJavaRDD (SPARKC-236)

1.4.0 M3
 * Fixed UDT column bug in SparkSQL (SPARKC-219)
 * Includes all patches up to release 1.2.5 and 1.3.0
   - Fixed connection caching, changed SSL EnabledAlgorithms to Set (SPARKC-227)

1.4.0 M2
 * Includes some unreleased patches from 1.2.5
   - Changed default query timeout from 12 seconds to 2 minutes (SPARKC-220)
   - Add a configurable delay between subsequent query retries (SPARKC-221)
   - spark.cassandra.output.throughput_mb_per_sec can now be set to a decimal (SPARKC-226)
 * Includes unreleased patches from 1.3.0
   - Remove white spaces in c* connection host string (fix by Noorul Islam K M)
 * Includes all changes up to 1.3.0-RC1.

1.4.0 M1
 * Upgrade Spark to 1.4.0 (SPARKC-192)
 * Added support timestamp in collection, udt and tuples (SPARKC-254)

********************************************************************************

 * Fixed use of connection.local_dc parameter (SPARKC-448)
 * Added support timestamp in collection, udt and tuples (SPARKC-254)

1.3.1
 * Remove wrapRDD from CassandraTableScanJavaRDD. Fixes exception occuring
   when performing RDD operations on any CassandraTableScanJavaRDD (SPARKC-236)
 * Backport synchronization fixes from 1.4.0 (SPARKC-247)

1.3.0
 * Remove white spaces in c* connection host string (fix by Noorul Islam K M)
 * Included from 1.2.5
   - Changed default query timeout from 12 seconds to 2 minutes (SPARKC-220)
   - Add a configurable delay between subsequent query retries (SPARKC-221)
   - spark.cassandra.output.throughput_mb_per_sec can now be set to a decimal (SPARKC-226)
   - Fixed connection caching, changed SSL EnabledAlgorithms to Set (SPARKC-227)

1.3.0 RC1
 * Fixed NoSuchElementException when using UDTs in SparkSQL (SPARKC-218)

1.3.0 M2
 * Support for loading, saving and mapping Cassandra tuples (SPARKC-172)
 * Support for mapping case classes to UDTs on saving (SPARKC-190)
 * Table and keyspace Name suggestions in DataFrames API (SPARKC-186)
 * Removed thrift completely (SPARKC-94)
   - removed cassandra-thrift.jar dependency
   - automatic split sizing based on system.size_estimates table
   - add option to manually force the number of splits
   - Cassandra listen addresses fetched from system.peers table
   - spark.cassandra.connection.(rpc|native).port replaced with spark.cassandra.connection.port
 * Refactored ColumnSelector to avoid circular dependency on TableDef (SPARKC-177)
 * Support for modifying C* Collections using saveToCassandra (SPARKC-147)
 * Added the ability to use Custom Mappers with repartitionByCassandraReplica (SPARKC-104)
 * Added methods to work with tuples in Java API (SPARKC-206)
 * Fixed input_split_size_in_mb property (SPARKC-208)
 * Fixed DataSources tests when connecting to an external cluster (SPARKC-178)
 * Added Custom UUIDType and InetAddressType to Spark Sql data type mapping (SPARKC-129)
 * Removed CassandraRelation by CassandraSourceRelation and Added cache to
   CassandraCatalog (SPARKC-163)

1.3.0 M1
 * Removed use of Thrift describe_ring and replaced it with native Java Driver
   support for fetching TokenRanges (SPARKC-93)
 * Support for converting Cassandra UDT column values to Scala case-class objects (SPARKC-4)
   - Introduced a common interface for TableDef and UserDefinedType
   - Removed ClassTag from ColumnMapper
   - Removed by-index column references and replaced them with by-name ColumnRefs
   - Created a GettableDataToMappedTypeConverter that can handle UDTs
   - ClassBasedRowReader delegates object conversion instead of doing it by itself;
     this improves unit-testability of code
 * Decoupled PredicatePushDown logic from Spark (SPARKC-166)
   - added support for Filter and Expression predicates
   - improved code testability and added unit-tests
 * Basic Datasource API integration and keyspace/cluster level settings (SPARKC-112, SPARKC-162)
 * Added support to use aliases with Tuples (SPARKC-125)

********************************************************************************

 * Fixed use of connection.local_dc parameter (SPARKC-448)

1.2.6
 * Fixed Default ReadConf for JoinWithCassandra Table (SPARKC-294)
 * Added refresh cassandra schema cache to CassandraSQLContext (SPARKC-234)

1.2.5
 * Changed default query timeout from 12 seconds to 2 minutes (SPARKC-220)
 * Add a configurable delay between subsequent query retries (SPARKC-221)
 * spark.cassandra.output.throughput_mb_per_sec can now be set to a decimal (SPARKC-226)
 * Fixed connection caching, changed SSL EnabledAlgorithms to Set (SPARKC-227)

1.2.4
 * Cassandra native count is performed by `cassandraCount` method (SPARKC-215)

1.2.3
 * Support for connection compressions configuration (SPARKC-124)
 * Support for connection encryption configuration (SPARKC-118)
 * Fix a bug to support upper case characters in UDT (SPARKC-201)
 * Meaningful exception if some partition key column is null (SPARKC-198)
 * Improved reliability of thread-leak test (SPARKC-205)

1.2.2
 * Updated Spark version to 1.2.2, Scala to 2.10.5 / 2.11.6
 * Enabled Java API artifact generation for Scala 2.11.x (SPARKC-130)
 * Fixed a bug preventing a custom type converter from being used
   when saving data. RowWriter implementations must
   perform type conversions now. (SPARKC-157)

1.2.1
 * Fixed problems with mixed case keyspaces in ReplicaMapper (SPARKC-159)

1.2.0
 * Removed conversion method rom WriteOption which accepted object of Duration type
   from Spark Streaming (SPARKC-106)
 * Fixed compilation warnings (SPARKC-76)
 * Fixed ScalaDoc warnings (SPARKC-119)
 * Synchronized TypeTag access in various places (SPARKC-123)
 * Adds both hostname and hostaddress as partition preferredLocations (SPARKC-126)

1.2.0 RC 3
 * Select aliases are no longer ignored in CassandraRow objects (SPARKC-109)
 * Fix picking up username and password from SparkConf (SPARKC-108)
 * Fix creating CassandraConnectorSource in the executor environment (SPARKC-111)

1.2.0 RC 2
 * Cross cluster table join and write for Spark SQL (SPARKC-73)
 * Enabling / disabling metrics in metrics configuration file and other metrics fixes (SPARKC-91)
 * Provided a way to set custom auth config and connection factory properties (SPARKC-105)
 * Fixed setting custom connection factory and other properties (SPAKRC-102)
 * Fixed Java API (SPARKC-95)

1.2.0 RC 1
 * More Spark SQL predicate push (SPARKC-72)
 * Fixed some Java API problems and refactored its internals (SPARKC-77)
 * Allowing specification of column to property map (aliases) for reading and writing objects
   (SPARKC-9)
 * Added interface for doing primary key joins between arbitrary RDDs and Cassandra (SPARKC-25)
 * Added method for repartitioning an RDD based upon the replication of a Cassandra Table (SPARKC-25)
 * Fixed setting batch.level and batch.buffer.size in SparkConf. (SPARKC-84)
   - Renamed output.batch.level to output.batch.grouping.key.
   - Renamed output.batch.buffer.size to output.batch.grouping.buffer.size.
   - Renamed batch grouping key option "all" to "none".
 * Error out on invalid config properties (SPARKC-90)
 * Set Java driver version to 2.1.5 and Cassandra to 2.1.3 (SPARKC-92)
 * Moved Spark streaming related methods from CassandraJavaUtil to CassandraStreamingJavaUtil
   (SPARKC-80)

1.2.0 alpha 3
 * Exposed spanBy and spanByKey in Java API (SPARKC-39)
 * Added automatic generation of Cassandra table schema from a Scala type and
   saving an RDD to a new Cassandra table by saveAsCassandraTable method (SPARKC-38)
 * Added support for write throughput limiting (SPARKC-57)
 * Added EmptyCassandraRDD (SPARKC-37)
 * Exposed authConf in CassandraConnector
 * Overridden count() implementation in CassandraRDD which uses native Cassandra count (SPARKC-52)
 * Removed custom Logging class (SPARKC-54)
 * Added support for passing the limit clause to CQL in order to fetch top n results (SPARKC-31)
 * Added support for pushing down order by clause for explicitly specifying an order of rows within
   Cassandra partition (SPARKC-32)
 * Fixed problems when rows are mapped to classes with inherited fields (SPARKC-70)
 * Support for compiling with Scala 2.10 and 2.11 (SPARKC-22)

1.2.0 alpha 2
 * All connection properties can be set on SparkConf / CassandraConnectorConf objects and
   the settings are automatically distributed to Spark Executors (SPARKC-28)
 * Report Connector metrics to Spark metrics system (SPARKC-27)
 * Upgraded to Spark 1.2.1 (SPARKC-30)
 * Add conversion from java.util.Date to java.sqlTimestamp for Spark SQL (#512)
 * Upgraded to Scala 2.11 and scala version cross build (SPARKC-22)

1.2.0 alpha 1
 * Added support for TTL and timestamp in the writer (#153)
 * Added support for UDT column types (SPARKC-1)
 * Upgraded Spark to version 1.2.0 (SPARKC-15)
 * For 1.2.0 release, table name with dot is not supported for Spark SQL,
   it will be fixed in the next release
 * Added fast spanBy and spanByKey methods to RDDs useful for grouping Cassandra
   data by partition key / clustering columns. Useful for e.g. time-series data. (SPARKC-2)
 * Refactored the write path so that the writes are now token-aware (SPARKC-5, previously #442)
 * Added support for INSET predicate pushdown (patch by granturing)

********************************************************************************

1.1.2
 * Backport SPARKC-8, retrieval of TTL and write time
 * Upgraded to Spark 1.1.1
 * Synchronized ReflectionUtil findScalaObject and findSingletonClassInstance methods
   to avoid problems with Scala 2.10 lack thread safety in the reflection subsystem (SPARKC-107)
 * Fixed populating ReadConf with properties from SparkConf (SPARKC-121)
 * Adds both hostname and hostaddress as partition preferredLocations (SPARKC-141, backport of SPARKC-126)

1.1.1
 * Fixed NoSuchElementException in SparkSQL predicate pushdown code (SPARKC-7, #454)

1.1.0
 * Switch to java driver 2.1.3 and Guava 14.0.1 (yay!).

1.1.0 rc 3
 * Fix NPE when saving CassandraRows containing null values (#446)

1.1.0 rc 2
 * Added JavaTypeConverter to make is easy to implement custom TypeConverter in Java (#429)
 * Fix SparkSQL failures caused by presence of non-selected columns of UDT type in the table.

1.1.0 rc 1
 * Fixed problem with setting a batch size in bytes (#435)
 * Fixed handling of null column values in Java API (#429)

1.1.0 beta 2
 * Fixed bug in Java API which might cause ClassNotFoundException
 * Added stubs for UDTs. It is possible to read tables with UDTs, but
   values of UDTs will come out as java driver UDTValue objects (#374)
 * Upgraded Java driver to 2.1.2 version and fixed deprecation warnings.
   Use correct protocolVersion when serializing/deserializing Cassandra columns.
 * Don't fail with "contact points contain multiple datacenters"
   if one or more of the nodes given as contact points don't have DC information,
   because they are unreachable.
 * Removed annoying slf4j warnings when running tests (#395)
 * CassandraRDD is fully lazy now - initialization no longer fetches Cassandra
   schema (#339).

1.1.0 beta 1
 * Redesigned Java API, some refactorings (#300)
 * Simplified AuthConf - more responsibility on CassandraConnectionFactory
 * Enhanced and improved performance of the embedded Kafka framework
    - Kafka consumer and producer added that are configurable
    - Kafka shutdown cleaned up
    - Kafka server more configurable for speed and use cases
 * Added new word count demo and a new Kafka streaming word count demo
 * Modified build file to allow easier module id for usages of 'sbt project'


1.1.0 alpha 4
 * Use asynchronous prefetching of multi-page ResultSets in CassandraRDD
   to reduce waiting for Cassandra query results.
 * Make token range start and end be parameters of the query, not part of the query
   template to reduce the number of statements requiring preparation.
 * Added type converter for GregorianCalendar (#334)

1.1.0 alpha 3
 * Pluggable mechanism for obtaining connections to Cassandra
   Ability to pass custom CassandraConnector to CassandraRDDs (#192)
 * Provided a row reader which allows to create RDDs of pairs of objects as well
   as RDDs of simple objects handled by type converter directly;
   added meaningful compiler messages when invalid type was provided (#88)
 * Fixed serialization problem in CassandraSQLContext by making conf transient (#310)
 * Cleaned up the SBT assembly task and added build documentation (#315)

1.1.0 alpha 2
 * Upgraded Apache Spark to 1.1.0.
 * Upgraded to be Cassandra 2.1.0 and Cassandra 2.0 compatible.
 * Added spark.cassandra.connection.local_dc option
 * Added spark.cassandra.connection.timeout_ms option
 * Added spark.cassandra.read.timeout_ms option
 * Added support for SparkSQL (#197)
 * Fixed problems with saving DStreams to Cassandra directly (#280)

1.1.0 alpha 1
 * Add an ./sbt/sbt script (like with spark) so people don't need to install sbt
 * Replace internal spark Logging with own class (#245)
 * Accept partition key predicates in CassandraRDD#where. (#37)
 * Add indexedColumn to ColumnDef (#122)
 * Upgrade Spark to version 1.0.2
 * Removed deprecated toArray, replaced with collect.
 * Updated imports to org.apache.spark.streaming.receiver
   and import org.apache.spark.streaming.receiver.ActorHelper
 * Updated streaming demo and spec for Spark 1.0.2 behavior compatibility
 * Added new StreamingEvent types for Spark 1.0.2 Receiver readiness
 * Added the following Spark Streaming dependencies to the demos module:
   Kafka, Twitter, ZeroMQ
 * Added embedded Kafka and ZooKeeper servers for the Kafka Streaming demo
   - keeping non private for user prototyping
 * Added new Kafka Spark Streaming demo which reads from Kafka
   and writes to Cassandra (Twitter and ZeroMQ are next)
 * Added new 'embedded' module
   - Refactored the 'connector' module's IT SparkRepl, CassandraServer and
     CassandraServerRunner as well as 'demos' EmbeddedKafka
     and EmbeddedZookeeper to the 'embedded' module. This allows the 'embedded'
     module to be used as a dependency by the 'connector' IT tests, demos,
     and user local quick prototyping without requiring a Spark and Cassandra
     Cluster, local or remote, to get started.

********************************************************************************
1.0.7 (unreleased)
 * Improved error message when attempting to transform CassandraRDD after deserialization (SPARKC-29)

1.0.6
 * Upgraded Java Driver to 2.0.8 and added some logging in LocalNodeFirstLoadBalancingPolicy (SPARKC-18)
 
1.0.5
 * Fixed setting output consistency level which was being set on prepared
   statements instead of being set on batches (#463)

1.0.4
 * Synchronized TypeConverter.forType methods to workaround some Scala 2.10
   reflection thread-safety problems (#235)
 * Synchronized computation of TypeTags in TypeConverter#targetTypeTag, 
   ColumnType#scalaTypeTag methods and other places to workaround some of 
   Scala 2.10 reflection thread-safety problems (#364)
 * Downgraded Guava to version 14.
   Upgraded Java driver to 2.0.7.
   Upgraded Cassandra to 2.0.11. (#366)
 * Made SparkContext variable transient in SparkContextFunctions (#373)
 * Fixed saving to tables with uppercase column names (#377)
 * Fixed saving collections of Tuple1 (#420)

1.0.3
 * Fixed handling of Cassandra rpc_address set to 0.0.0.0 (#332)

1.0.2
 * Fixed batch counter columns updates (#234, #316)
 * Expose both rpc addresses and local addresses of cassandra nodes in partition
   preferred locations (#325)
 * Cleaned up the SBT assembly task and added build documentation
   (backport of #315)

1.0.1
 * Add logging of error message when asynchronous task fails in AsyncExecutor.
   (#265)
 * Fix connection problems with fetching token ranges from hosts with
   rpc_address different than listen_address.
   Log host address(es) and ports on connection failures.
   Close thrift transport if connection fails for some reason after opening the transport,
   e.g. authentication failure.
 * Upgrade cassandra driver to 2.0.6.

1.0.0
 * Fix memory leak in PreparedStatementCache leaking PreparedStatements after
   closing Cluster objects. (#183)
 * Allow multiple comma-separated hosts in spark.cassandra.connection.host

1.0.0 RC 6
 * Fix reading a Cassandra table as an RDD of Scala class objects in REPL

1.0.0 RC 5
 * Added assembly task to the build, in order to build fat jars. (#126)
   - Added a system property flag to enable assembly for the demo module
     which is disabled by default.
   - Added simple submit script to submit a demo assembly jar to a local
     spark master
 * Fix error message on column conversion failure. (#208)
 * Add toMap and nameOf methods to CassandraRow.
   Reduce size of serialized CassandraRow. (#194)
 * Fixed a bug which caused problems with connecting to Cassandra under
   heavy load (#185)
 * Skip $_outer constructor param in ReflectionColumnMapper, fixes working with
   case classes in Spark shell, added appropriate test cases (#188)
 * Added streaming demo with documentation, new streaming page to docs,
   new README for running all demos. (#115)

1.0.0 RC 4
 * Upgrade Java driver for Cassandra to 2.0.4. (#171)
 * Added missing CassandraRDD#getPreferredLocations to improve data-locality. (#164)
 * Don't use hosts outside the datacenter of the connection host. (#137)

1.0.0 RC 3
 * Fix open Cluster leak in CassandraConnector#createSession (#142)
 * TableWriter#saveToCassandra accepts ColumnSelector instead of Seq[String] for
   passing a column list. Seq[String] still accepted for backwards compatibility,
   but deprecated.
 * Added Travis CI build yaml file.
 * Added demos module. (#84)
 * Extracted Java API into a separate module (#99)

1.0.0 RC 2
 * Language specific highlighting in the documentation (#105)
 * Fixed a bug which caused problems when a column of VarChar type was used
   in where clause. (04fd8d9)
 * Fixed an AnyObjectFactory bug which caused problems with instantiation of
   classes which were defined inside Scala objects. (#82)
 * Added support for Spark Streaming. (#89)
    - Added implicit wrappers which simplify access to Cassandra related
      functionality from StreamingContext and DStream.
    - Added a stub for further Spark Streaming integration tests.
 * Upgraded Java API. (#98)
    - Refactored existing Java API
    - Added CassandraJavaRDD as a JAVA counterpart of CassandraRDD
    - Added Java helpers for accessing Spark Streaming related methods
    - Added several integration tests
    - Added a documentation page for JAVA API
    - Extended Java API demo
    - Added a lot of API docs

1.0.0 RC 1
 * Ability to register custom TypeConverters. (#32)
 * Handle null values in StringConverter. (#79)
 * Improved error message when there are no replicas in the local DC. (#69)

1.0.0 beta 2
 * DSE compatibility improvements. (#64)
    - Column types and type converters use TypeTags instead of Strings to
      announce their types.
    - CassandraRDD#tableDef is public now.
    - Added methods for getting keyspaces and tables by name from the Schema.
    - Refactored Schema class - loading schema from Cassandra moved
      from the constructor to a factory method.
    - Remove unused methods for returning system keyspaces from Schema.
 * Improved JavaDoc explaining CassandraConnector withClusterDo
   and withSessionDo semantics.
 * Support for updating counter columns. (#27)
 * Configure consistency level for reads/writes. Set default consistency
   levels to LOCAL_ONE for reads and writes. (#42)
 * Values passed as arguments to `where` are converted to proper types
   expected by the java-driver. (#26)
 * Include more information in the exception message when query in
   CassandraRDD fails. (#69)
 * Fallback to describe_ring in case describe_local_ring does not exist to
   improve compatibility with earlier Cassandra versions. (#47)
 * Session object sharing in CassandraConnector. (#41 and #53)
 * Modify cassandra.* configuration settings to prefix with "spark." so they
   can be used from spark-shell and set via conf/spark-default.conf (#51)
 * Fixed race condition in AsyncExecutor causing inaccuracy of success/failure
   counters. (#40)
 * Added Java API. Fixed a bug in ClassBasedRowReader which caused
   problems when data were read into Java beans. Added type converters
   for boxed Java primitive types. (#11)
 * Extracted out initial testkit for unit and integration tests, and future
   testkit module.
 * Added new WritableToCassandra trait which both RDDFunction and
   DStreamFunction both implement. Documentation moved to WritableToCassandra.
 * Fixed broken links in API documentation.
 * Refactored RDDFunctions and DStreamFunctions - merged saveToCassandra
   overloaded methods into a single method with defaults.

1.0.0 beta 1
 * CassandraRDD#createStatement doesn't obtain a new session, but reuses
   the task's Session.
 * Integration tests. (#12)
 * Added contains and indexOf methods to CassandraRow. Missing value from
   CassandraRow does not break writing - null is written instead.
 * Caching of PreparedStatements. Subsequent preparations of the same
   PreparedStatement are returned from the cache and don't cause
   a warning. (#3)
 * Move partitioner ForkJoinPool to companion object to share it between RDD's.
   (#24)
 * Fixed thread-safety of ClassBasedRowReader.
 * Detailed user guide with code examples, reviewed by Kris Hahn. (#15)
 * Support for saving RDD[CassandraRow]. New demo program copying data from one
   table to another. (#16)
 * Using a PreparedStatement make createStatement method compatible with
   Cassandra 1.2.x. (#17)
 * More and better logging. Using org.apache.spark.Logging instead of log4j.
   (#13)
 * Better error message when attempting to write to a table that doesn't exist.
   (#1)
 * Added more robust scala build to allow for future clean releases, and
   publish settings for later integration. (#8)
 * Refactored classes and objects used for authentication to support pluggable
   authentication.
 * Record cause of TypeConversionException.
 * Improved error messages informing about failure to convert column value.
   Fixed missing conversion for setters.
 * Split CassandraWriter into RowWriter and TableWriter.
 * Refactored package structure. Moved classes from rdd to rdd.reader
   and rdd.partitioner packages. Renamed RowTransformers to RowReaders.
 * Fix writing ByteBuffers to Cassandra.
 * Throw meaningful exception when non-existing column is requested by name.
 * Add isNull method on CassandraRow.
 * Fix converting blobs to arrays of bytes in CassandraRow. Fix printing blobs
   and collections.<|MERGE_RESOLUTION|>--- conflicted
+++ resolved
@@ -1,4 +1,3 @@
-<<<<<<< HEAD
 2.0.1
  * Refactor Custom Scan Method (SPARKC-481)
 
@@ -43,11 +42,10 @@
     - Update plugins and Scala version
 
 ********************************************************************************
-=======
+
 1.6.8
 * Fix ReplicaPartitioner Endpoint Call (SPARKC-485)
 * MultipleRetryPolicy should retry with null (SPARKC-494)
->>>>>>> 84496977
 
 1.6.7
 * Protect against overflows in Size Estimates (SPARKC-492)
