<<<<<<< HEAD
2.0.5
 * Allow 'YYYY' format LocalDate
 * Add metrics for write batch Size (SPARKC-501)
 * Type Converters for java.time.localdate (SPARKC-495)

2.0.4
 * Includes partches up to 1.6.9
 * Retry PoolBusy Exceptions, Throttle JWCT Calls (SPARKC-503) 

2.0.3
 * Includes patches up to 1.6.8

2.0.2
 * Protect against Size Estimate Overflows (SPARKC-492)
 * Add java.time classes support to converters and sparkSQL(SPARKC-491)
 * Allow Writes to Static Columnns and Partition Keys (SPARKC-470)

2.0.1
 * Refactor Custom Scan Method (SPARKC-481)

2.0.0
 * Upgrade driver version for 2.0.0 Release to 3.1.4 (SPARKC-474)
 * Extend SPARKC-383 to All Row Readers (SPARKC-473)

2.0.0 RC1
 * Includes all patches up to 1.6.5
 * Automatic adjustment of Max Connections (SPARKC-471)
 * Allow for Custom Table Scan Method (SPARKC-459)
 * Enable PerPartitionLimit (SPARKC-446)
 * Support client certificate authentication for two-way SSL Encryption (SPARKC-359)
 * Change Config Generation for Cassandra Runners (SPARKC-424)
 * Remove deprecated QueryRetryDelay parameter (SPARKC-423)
 * User ConnectionHostParam.default as default hosts String
 * Update usages of deprecated SQLContext so that SparkSession is used instead (SPARKC-400)
 * Test Reused Exchange SPARK-17673 (SPARKC-429)
 * Module refactoring (SPARKC-398)
 * Recognition of Java Driver Annotated Classes (SPARKC-427)
 * RDD.deleteFromCassandra (SPARKC-349)
 * Coalesce Pushdown to Cassandra (SPARKC-161)
 * Custom Conf options in Custom Pushdowns (SPARKC-435)
 * Upgrade CommonBeatUtils to 1.9.3 to Avoid SID-760 (SPARKC-457)

2.0.0 M3
 * Includes all patches up to 1.6.2

2.0.0 M2
 * Includes all patches up to 1.6.1

2.0.0 M1
 * Added support for left outer joins with C* table (SPARKC-181)
 * Removed CassandraSqlContext and underscore based options (SPARKC-399)
 * Upgrade to Spark 2.0.0-preview (SPARKC-396)
    - Removed Twitter demo because there is no spark-streaming-twitter package available anymore
    - Removed Akka Actor demo becaues there is no support for such streams anymore
    - Bring back Kafka project and make it compile
    - Update several classes to use our Logging instead of Spark Logging because Spark Logging became private
    - Update few components and tests to make them work with Spark 2.0.0
    - Fix Spark SQL - temporarily
    - Update plugins and Scala version

********************************************************************************
=======
1.6.10
* Fix reading null UDTs into POJOs (SPARKC-426)
* Improvements in JWCT Performance and Retry Behavior (SPARKC-507)
* Fix TTL and WRITE time when used with Delete queries (SPARKC-505)
* Error message for WriteTime exception typo corrected
>>>>>>> 5efd0c30

1.6.9
* Fix Shuffling of a Set in Local Node FirstPolicy (SPARKC-496)

1.6.8
* Fix ReplicaPartitioner Endpoint Call (SPARKC-485)
* MultipleRetryPolicy should retry with null (SPARKC-494)

1.6.7
* Protect against overflows in Size Estimates (SPARKC-492)
* Confirm truncation with datasource writes (SPARKC-472)

1.6.6
* Allow Writes to Static Columns and Partition Keys (SPARKC-470)
* SessionProxy Should Proxy all Runtime Interfaces (SPARKC-476)
* Always Use Codec Cache When Reading from Driver Rows (SPARKC-473)

1.6.5
* Optimize Spark Sql Count(*) with CassandraCount (SPARKC-412)
* Fix Incomplete Shading of Guava (SPARKC-461)
* Replace all Logging Dependencies from Spark-Core with Internal Class (SPARKC-460)
* Remove Java8 Dependency in CassandraConnectorConf (SPARKC-462)

1.6.4
 * Find converters for classes on different classloaders (SPARKC-363)
 * Fix CassandraConnector and Session Race Condition (SPARKC-441)
 * Fixed use of connection.local_dc parameter (SPARKC-448) 
 * Add RDD.deleteFromCassandra() method (SPARKC-349) (backport)
 * Left join with Cassandra (SPARKC-181) (backport)
 * CustomDriverConverter support for DataFrame Conversions (SPARKC-440)

1.6.3
 * Added SSL client authentication (SPARKC-359)
 * Correct order of "Limit" and "orderBy" clauses in JWCT (SPARKC-433)
 * Improved error messages on CreateCassandraTable from DataFrame (SPARKC-428)
 * Improved backwards compatibility with older Cassandra versions
   (SPARKC-387, SPARKC-402)
 * Fix partitioner on Integer.MIN_VALUE (SPARKC-419)

1.6.2
 * Fixed shading in artifacts published to Maven

1.6.1
 * Disallow TimeUUID Predicate Pushdown (SPARKC-405)
 * Avoid overflow on SplitSizeInMB param (SPARKC-413)
 * Fix conversion of LocalDate to Joda LocalDate (SPARKC-391)
 * Shade Guava to avoid conflict with outdated Guava in Spark (SPARKC-355)

1.6.0
 * SparkSql write supports TTL per row (SPARKC-345)
 * Make Repartition by Cassandra Replica Deterministic (SPARKC-278)
 * Improved performance by caching converters and Java driver codecs
   (SPARKC-383)
 * Added support for driver.LocalDate (SPARKC-385)
 * Accept predicates with indexed partition columns (SPARKC-348)
 * Retry schema checks to avoid Java Driver debouncing (SPARKC-379)
 * Fix compatibility with Cassandra 2.1.X with Single Partitions/In queries
   (SPARKC-376)
 * Use executeAsync while joining with C* table (SPARKC-233)
 * Fix support for C* Tuples in Dataframes (SPARKC-357)

1.6.0 M2
 * Performance improvement: keyBy creates an RDD with CassandraPartitioner
   so shuffling can be avoided in many cases, e.g. when keyBy is followed
   by groupByKey or join (SPARKC-330)
 * Improved exception message when data frame is to be saved in
   non-empty Cassandra table (SPARKC-338)
 * Support for Joda time for Cassandra date type (SPARKC-342)
 * Don't double resolve the paths for port locks in embedded C*
   (contribution by crakjie)
 * Drop indices that cannot be used in predicate pushdown (SPARKC-347)
 * Added support for IF NOT EXISTS (SPARKC-362)
 * Nested Optional Case Class can be save as UDT (SPARKC-346)
 * Merged Java API into main module (SPARKC-335)
 * Upgraded to Spark 1.6.1 (SPARKC-344)
 * Fix NoSuchElementException when fetching database schema from Cassandra
   (SPARKC-341)
 * Removed the ability to specify cluster alias directly and added some helper methods
   which make it easier to configure Cassandra related data frames (SPARKC-289)

1.6.0 M1
 * Adds the ability to add additional Predicate Pushdown Rules at Runtime (SPARKC-308)
 * Added CassandraOption for Skipping Columns when Writing to C* (SPARKC-283)
 * Upgrade Spark to 1.6.0 and add Apache Snapshot repository to resolvers (SPARKC-272, SPARKC-298, SPARKC-305)
 * Includes all patches up to 1.5.0.

********************************************************************************

1.5.2
* Find converters for classes on different classloaders (SPARKC-363)
* Disallow TimeUUID predicate pushdown (SPARKC-405)
* Avoid overflow on SplitSizeInMB param (SPARKC-413)
* Fix CassandraConnector and Session Race Condition (SPARKC-441)
* Correct Order of "limit" and "orderBy" clauses in JWCT (SPARKC-443)
* Fixed use of connection.local_dc parameter (SPARKC-448)

1.5.1
 * Includes all patches up to 1.4.4

1.5.0
 * Fixed assembly build (SPARKC-311)
 * Upgrade Cassandra version to 3.0.2 by default and allow to specify arbitrary Cassandra version for
   integration tests through the command line (SPARKC-307)
 * Upgrade Cassandra driver to 3.0.0 GA
 * Includes all patches up to 1.4.2.

1.5.0 RC1
 * Fix special case types in SqlRowWriter (SPARKC-306)
 * Fix sbt assembly
 * Create Cassandra Schema from DataFrame (SPARKC-231)
 * JWCT inherits Spark Conf from Spark Context (SPARKC-294)
 * Support of new Cassandra Date and Time types (SPARKC-277)
 * Upgrade Cassandra driver to 3.0.0-rc1

1.5.0 M3
 * Added ColumRef child class to represent functions calls (SPARKC-280)
 * Warn if Keep_alive_ms is less than spark batch size in streaming (SPARKC-228)
 * Fixed real tests (SPARKC-247)
 * Added support for tinyint and smallint types (SPARKC-269)
 * Updated Java driver version to 3.0.0-alpha4; Codec API changes (SPARKC-285)
 * Updated Java driver version to 3.0.0-alpha3 (SPARKC-270)
 * Changed the way CassandraConnectorSource is obtained due to SPARK-7171 (SPARKC-268)
 * Change write ConsistencyLevel to LOCAL_QUORUM (SPARKC-262)
 * Parallelize integration tests (SPARKC-293)
 * Includes all patches up to 1.4.1.

1.5.0 M2
 * Bump Java Driver to 2.2.0-rc3, Guava to 16.0.1 and test against Cassandra 2.2.1 (SPARKC-229)
 * Includes all patches up to 1.4.0.

1.5.0 M1
 * Added ability to build against unreleased Spark versions (SPARKC-242)
 * Spark 1.5 initial integration (SPARKC-241)

********************************************************************************

1.4.5
* Find converters for classes on different classloaders (SPARKC-363)
* Disallow TimeUUID predicate pushdown (SPARKC-405)
* Avoid overflow on SplitSizeInMB param (SPARKC-413)
* Fix CassandraConnector and Session Race Condition (SPARKC-441)
* Correct Order of "limit" and "orderBy" clauses in JWCT (SPARKC-443)
* Fixed use of connection.local_dc parameter (SPARKC-448)

1.4.4
 * Use executeAsync when joining with C* table (SPARKC-233)

1.4.3
 * Disable delayed retrying (SPARKC-360)
 * Improve DataFrames ErrorIfExists Message (SPARKC-338)

1.4.2
 * SqlRowWriter not using Cached Converters (SPARKC-329)
 * Fix Violation of Partition Contract (SPARKC-323)
 * Use ScalaReflectionLock from Spark instead of TypeTag
   to workaround Scala 2.10 reflection concurrency issues (SPARKC-333)

1.4.1
 * Let UDTs be converted from GenericRows (SPARKC-271)
 * Map InetAddress and UUID to string and store it as StringType in Spark SQL (SPARKC-259)
 * VarInt Column is converted to decimal stored in Spark SQL (SPARKC-266)
 * Retrieve TableSize from Cassandra system table for datasource relation (SPARKC-164)
 * Fix merge strategy for netty.io.properties (SPARKC-249)
 * Upgrade integration tests to use Cassandra 2.1.9 and upgrade Java Driver
   to 2.1.7.1, Spark to 1.4.1 (SPARKC-248)
 * Make OptionConverter handle Nones as well as nulls (SPARKC-275)

1.4.0
 * Fixed broken integration tests (SPARKC-247):
   - Fixed Scala reflection race condition in TupleColumnMapper.
   - Fixed dev/run-real-tests script.
   - Fixed CheckpointStreamSpec test.

1.4.0 RC1
 * Added TTL and WRITETIME documentation (SPARKC-244)
 * Reduced the amount of unneccessary error logging in integration tests (SPARKC-223)
 * Fixed Repartition and JWC and Streaming Checkpointing broken by serialization
   errors related to passing RowWriteFactory / DefaultRowWriter (SPARKC-202)
 * Fixed exceptions occuring when performing RDD operations on any
   CassandraTableScanJavaRDD (SPARKC-236)

1.4.0 M3
 * Fixed UDT column bug in SparkSQL (SPARKC-219)
 * Includes all patches up to release 1.2.5 and 1.3.0
   - Fixed connection caching, changed SSL EnabledAlgorithms to Set (SPARKC-227)

1.4.0 M2
 * Includes some unreleased patches from 1.2.5
   - Changed default query timeout from 12 seconds to 2 minutes (SPARKC-220)
   - Add a configurable delay between subsequent query retries (SPARKC-221)
   - spark.cassandra.output.throughput_mb_per_sec can now be set to a decimal (SPARKC-226)
 * Includes unreleased patches from 1.3.0
   - Remove white spaces in c* connection host string (fix by Noorul Islam K M)
 * Includes all changes up to 1.3.0-RC1.

1.4.0 M1
 * Upgrade Spark to 1.4.0 (SPARKC-192)
 * Added support timestamp in collection, udt and tuples (SPARKC-254)

********************************************************************************

 * Fixed use of connection.local_dc parameter (SPARKC-448)
 * Added support timestamp in collection, udt and tuples (SPARKC-254)

1.3.1
 * Remove wrapRDD from CassandraTableScanJavaRDD. Fixes exception occuring
   when performing RDD operations on any CassandraTableScanJavaRDD (SPARKC-236)
 * Backport synchronization fixes from 1.4.0 (SPARKC-247)

1.3.0
 * Remove white spaces in c* connection host string (fix by Noorul Islam K M)
 * Included from 1.2.5
   - Changed default query timeout from 12 seconds to 2 minutes (SPARKC-220)
   - Add a configurable delay between subsequent query retries (SPARKC-221)
   - spark.cassandra.output.throughput_mb_per_sec can now be set to a decimal (SPARKC-226)
   - Fixed connection caching, changed SSL EnabledAlgorithms to Set (SPARKC-227)

1.3.0 RC1
 * Fixed NoSuchElementException when using UDTs in SparkSQL (SPARKC-218)

1.3.0 M2
 * Support for loading, saving and mapping Cassandra tuples (SPARKC-172)
 * Support for mapping case classes to UDTs on saving (SPARKC-190)
 * Table and keyspace Name suggestions in DataFrames API (SPARKC-186)
 * Removed thrift completely (SPARKC-94)
   - removed cassandra-thrift.jar dependency
   - automatic split sizing based on system.size_estimates table
   - add option to manually force the number of splits
   - Cassandra listen addresses fetched from system.peers table
   - spark.cassandra.connection.(rpc|native).port replaced with spark.cassandra.connection.port
 * Refactored ColumnSelector to avoid circular dependency on TableDef (SPARKC-177)
 * Support for modifying C* Collections using saveToCassandra (SPARKC-147)
 * Added the ability to use Custom Mappers with repartitionByCassandraReplica (SPARKC-104)
 * Added methods to work with tuples in Java API (SPARKC-206)
 * Fixed input_split_size_in_mb property (SPARKC-208)
 * Fixed DataSources tests when connecting to an external cluster (SPARKC-178)
 * Added Custom UUIDType and InetAddressType to Spark Sql data type mapping (SPARKC-129)
 * Removed CassandraRelation by CassandraSourceRelation and Added cache to
   CassandraCatalog (SPARKC-163)

1.3.0 M1
 * Removed use of Thrift describe_ring and replaced it with native Java Driver
   support for fetching TokenRanges (SPARKC-93)
 * Support for converting Cassandra UDT column values to Scala case-class objects (SPARKC-4)
   - Introduced a common interface for TableDef and UserDefinedType
   - Removed ClassTag from ColumnMapper
   - Removed by-index column references and replaced them with by-name ColumnRefs
   - Created a GettableDataToMappedTypeConverter that can handle UDTs
   - ClassBasedRowReader delegates object conversion instead of doing it by itself;
     this improves unit-testability of code
 * Decoupled PredicatePushDown logic from Spark (SPARKC-166)
   - added support for Filter and Expression predicates
   - improved code testability and added unit-tests
 * Basic Datasource API integration and keyspace/cluster level settings (SPARKC-112, SPARKC-162)
 * Added support to use aliases with Tuples (SPARKC-125)

********************************************************************************

 * Fixed use of connection.local_dc parameter (SPARKC-448)

1.2.6
 * Fixed Default ReadConf for JoinWithCassandra Table (SPARKC-294)
 * Added refresh cassandra schema cache to CassandraSQLContext (SPARKC-234)

1.2.5
 * Changed default query timeout from 12 seconds to 2 minutes (SPARKC-220)
 * Add a configurable delay between subsequent query retries (SPARKC-221)
 * spark.cassandra.output.throughput_mb_per_sec can now be set to a decimal (SPARKC-226)
 * Fixed connection caching, changed SSL EnabledAlgorithms to Set (SPARKC-227)

1.2.4
 * Cassandra native count is performed by `cassandraCount` method (SPARKC-215)

1.2.3
 * Support for connection compressions configuration (SPARKC-124)
 * Support for connection encryption configuration (SPARKC-118)
 * Fix a bug to support upper case characters in UDT (SPARKC-201)
 * Meaningful exception if some partition key column is null (SPARKC-198)
 * Improved reliability of thread-leak test (SPARKC-205)

1.2.2
 * Updated Spark version to 1.2.2, Scala to 2.10.5 / 2.11.6
 * Enabled Java API artifact generation for Scala 2.11.x (SPARKC-130)
 * Fixed a bug preventing a custom type converter from being used
   when saving data. RowWriter implementations must
   perform type conversions now. (SPARKC-157)

1.2.1
 * Fixed problems with mixed case keyspaces in ReplicaMapper (SPARKC-159)

1.2.0
 * Removed conversion method rom WriteOption which accepted object of Duration type
   from Spark Streaming (SPARKC-106)
 * Fixed compilation warnings (SPARKC-76)
 * Fixed ScalaDoc warnings (SPARKC-119)
 * Synchronized TypeTag access in various places (SPARKC-123)
 * Adds both hostname and hostaddress as partition preferredLocations (SPARKC-126)

1.2.0 RC 3
 * Select aliases are no longer ignored in CassandraRow objects (SPARKC-109)
 * Fix picking up username and password from SparkConf (SPARKC-108)
 * Fix creating CassandraConnectorSource in the executor environment (SPARKC-111)

1.2.0 RC 2
 * Cross cluster table join and write for Spark SQL (SPARKC-73)
 * Enabling / disabling metrics in metrics configuration file and other metrics fixes (SPARKC-91)
 * Provided a way to set custom auth config and connection factory properties (SPARKC-105)
 * Fixed setting custom connection factory and other properties (SPAKRC-102)
 * Fixed Java API (SPARKC-95)

1.2.0 RC 1
 * More Spark SQL predicate push (SPARKC-72)
 * Fixed some Java API problems and refactored its internals (SPARKC-77)
 * Allowing specification of column to property map (aliases) for reading and writing objects
   (SPARKC-9)
 * Added interface for doing primary key joins between arbitrary RDDs and Cassandra (SPARKC-25)
 * Added method for repartitioning an RDD based upon the replication of a Cassandra Table (SPARKC-25)
 * Fixed setting batch.level and batch.buffer.size in SparkConf. (SPARKC-84)
   - Renamed output.batch.level to output.batch.grouping.key.
   - Renamed output.batch.buffer.size to output.batch.grouping.buffer.size.
   - Renamed batch grouping key option "all" to "none".
 * Error out on invalid config properties (SPARKC-90)
 * Set Java driver version to 2.1.5 and Cassandra to 2.1.3 (SPARKC-92)
 * Moved Spark streaming related methods from CassandraJavaUtil to CassandraStreamingJavaUtil
   (SPARKC-80)

1.2.0 alpha 3
 * Exposed spanBy and spanByKey in Java API (SPARKC-39)
 * Added automatic generation of Cassandra table schema from a Scala type and
   saving an RDD to a new Cassandra table by saveAsCassandraTable method (SPARKC-38)
 * Added support for write throughput limiting (SPARKC-57)
 * Added EmptyCassandraRDD (SPARKC-37)
 * Exposed authConf in CassandraConnector
 * Overridden count() implementation in CassandraRDD which uses native Cassandra count (SPARKC-52)
 * Removed custom Logging class (SPARKC-54)
 * Added support for passing the limit clause to CQL in order to fetch top n results (SPARKC-31)
 * Added support for pushing down order by clause for explicitly specifying an order of rows within
   Cassandra partition (SPARKC-32)
 * Fixed problems when rows are mapped to classes with inherited fields (SPARKC-70)
 * Support for compiling with Scala 2.10 and 2.11 (SPARKC-22)

1.2.0 alpha 2
 * All connection properties can be set on SparkConf / CassandraConnectorConf objects and
   the settings are automatically distributed to Spark Executors (SPARKC-28)
 * Report Connector metrics to Spark metrics system (SPARKC-27)
 * Upgraded to Spark 1.2.1 (SPARKC-30)
 * Add conversion from java.util.Date to java.sqlTimestamp for Spark SQL (#512)
 * Upgraded to Scala 2.11 and scala version cross build (SPARKC-22)

1.2.0 alpha 1
 * Added support for TTL and timestamp in the writer (#153)
 * Added support for UDT column types (SPARKC-1)
 * Upgraded Spark to version 1.2.0 (SPARKC-15)
 * For 1.2.0 release, table name with dot is not supported for Spark SQL,
   it will be fixed in the next release
 * Added fast spanBy and spanByKey methods to RDDs useful for grouping Cassandra
   data by partition key / clustering columns. Useful for e.g. time-series data. (SPARKC-2)
 * Refactored the write path so that the writes are now token-aware (SPARKC-5, previously #442)
 * Added support for INSET predicate pushdown (patch by granturing)

********************************************************************************

1.1.2
 * Backport SPARKC-8, retrieval of TTL and write time
 * Upgraded to Spark 1.1.1
 * Synchronized ReflectionUtil findScalaObject and findSingletonClassInstance methods
   to avoid problems with Scala 2.10 lack thread safety in the reflection subsystem (SPARKC-107)
 * Fixed populating ReadConf with properties from SparkConf (SPARKC-121)
 * Adds both hostname and hostaddress as partition preferredLocations (SPARKC-141, backport of SPARKC-126)

1.1.1
 * Fixed NoSuchElementException in SparkSQL predicate pushdown code (SPARKC-7, #454)

1.1.0
 * Switch to java driver 2.1.3 and Guava 14.0.1 (yay!).

1.1.0 rc 3
 * Fix NPE when saving CassandraRows containing null values (#446)

1.1.0 rc 2
 * Added JavaTypeConverter to make is easy to implement custom TypeConverter in Java (#429)
 * Fix SparkSQL failures caused by presence of non-selected columns of UDT type in the table.

1.1.0 rc 1
 * Fixed problem with setting a batch size in bytes (#435)
 * Fixed handling of null column values in Java API (#429)

1.1.0 beta 2
 * Fixed bug in Java API which might cause ClassNotFoundException
 * Added stubs for UDTs. It is possible to read tables with UDTs, but
   values of UDTs will come out as java driver UDTValue objects (#374)
 * Upgraded Java driver to 2.1.2 version and fixed deprecation warnings.
   Use correct protocolVersion when serializing/deserializing Cassandra columns.
 * Don't fail with "contact points contain multiple datacenters"
   if one or more of the nodes given as contact points don't have DC information,
   because they are unreachable.
 * Removed annoying slf4j warnings when running tests (#395)
 * CassandraRDD is fully lazy now - initialization no longer fetches Cassandra
   schema (#339).

1.1.0 beta 1
 * Redesigned Java API, some refactorings (#300)
 * Simplified AuthConf - more responsibility on CassandraConnectionFactory
 * Enhanced and improved performance of the embedded Kafka framework
    - Kafka consumer and producer added that are configurable
    - Kafka shutdown cleaned up
    - Kafka server more configurable for speed and use cases
 * Added new word count demo and a new Kafka streaming word count demo
 * Modified build file to allow easier module id for usages of 'sbt project'


1.1.0 alpha 4
 * Use asynchronous prefetching of multi-page ResultSets in CassandraRDD
   to reduce waiting for Cassandra query results.
 * Make token range start and end be parameters of the query, not part of the query
   template to reduce the number of statements requiring preparation.
 * Added type converter for GregorianCalendar (#334)

1.1.0 alpha 3
 * Pluggable mechanism for obtaining connections to Cassandra
   Ability to pass custom CassandraConnector to CassandraRDDs (#192)
 * Provided a row reader which allows to create RDDs of pairs of objects as well
   as RDDs of simple objects handled by type converter directly;
   added meaningful compiler messages when invalid type was provided (#88)
 * Fixed serialization problem in CassandraSQLContext by making conf transient (#310)
 * Cleaned up the SBT assembly task and added build documentation (#315)

1.1.0 alpha 2
 * Upgraded Apache Spark to 1.1.0.
 * Upgraded to be Cassandra 2.1.0 and Cassandra 2.0 compatible.
 * Added spark.cassandra.connection.local_dc option
 * Added spark.cassandra.connection.timeout_ms option
 * Added spark.cassandra.read.timeout_ms option
 * Added support for SparkSQL (#197)
 * Fixed problems with saving DStreams to Cassandra directly (#280)

1.1.0 alpha 1
 * Add an ./sbt/sbt script (like with spark) so people don't need to install sbt
 * Replace internal spark Logging with own class (#245)
 * Accept partition key predicates in CassandraRDD#where. (#37)
 * Add indexedColumn to ColumnDef (#122)
 * Upgrade Spark to version 1.0.2
 * Removed deprecated toArray, replaced with collect.
 * Updated imports to org.apache.spark.streaming.receiver
   and import org.apache.spark.streaming.receiver.ActorHelper
 * Updated streaming demo and spec for Spark 1.0.2 behavior compatibility
 * Added new StreamingEvent types for Spark 1.0.2 Receiver readiness
 * Added the following Spark Streaming dependencies to the demos module:
   Kafka, Twitter, ZeroMQ
 * Added embedded Kafka and ZooKeeper servers for the Kafka Streaming demo
   - keeping non private for user prototyping
 * Added new Kafka Spark Streaming demo which reads from Kafka
   and writes to Cassandra (Twitter and ZeroMQ are next)
 * Added new 'embedded' module
   - Refactored the 'connector' module's IT SparkRepl, CassandraServer and
     CassandraServerRunner as well as 'demos' EmbeddedKafka
     and EmbeddedZookeeper to the 'embedded' module. This allows the 'embedded'
     module to be used as a dependency by the 'connector' IT tests, demos,
     and user local quick prototyping without requiring a Spark and Cassandra
     Cluster, local or remote, to get started.

********************************************************************************
1.0.7 (unreleased)
 * Improved error message when attempting to transform CassandraRDD after deserialization (SPARKC-29)

1.0.6
 * Upgraded Java Driver to 2.0.8 and added some logging in LocalNodeFirstLoadBalancingPolicy (SPARKC-18)
 
1.0.5
 * Fixed setting output consistency level which was being set on prepared
   statements instead of being set on batches (#463)

1.0.4
 * Synchronized TypeConverter.forType methods to workaround some Scala 2.10
   reflection thread-safety problems (#235)
 * Synchronized computation of TypeTags in TypeConverter#targetTypeTag, 
   ColumnType#scalaTypeTag methods and other places to workaround some of 
   Scala 2.10 reflection thread-safety problems (#364)
 * Downgraded Guava to version 14.
   Upgraded Java driver to 2.0.7.
   Upgraded Cassandra to 2.0.11. (#366)
 * Made SparkContext variable transient in SparkContextFunctions (#373)
 * Fixed saving to tables with uppercase column names (#377)
 * Fixed saving collections of Tuple1 (#420)

1.0.3
 * Fixed handling of Cassandra rpc_address set to 0.0.0.0 (#332)

1.0.2
 * Fixed batch counter columns updates (#234, #316)
 * Expose both rpc addresses and local addresses of cassandra nodes in partition
   preferred locations (#325)
 * Cleaned up the SBT assembly task and added build documentation
   (backport of #315)

1.0.1
 * Add logging of error message when asynchronous task fails in AsyncExecutor.
   (#265)
 * Fix connection problems with fetching token ranges from hosts with
   rpc_address different than listen_address.
   Log host address(es) and ports on connection failures.
   Close thrift transport if connection fails for some reason after opening the transport,
   e.g. authentication failure.
 * Upgrade cassandra driver to 2.0.6.

1.0.0
 * Fix memory leak in PreparedStatementCache leaking PreparedStatements after
   closing Cluster objects. (#183)
 * Allow multiple comma-separated hosts in spark.cassandra.connection.host

1.0.0 RC 6
 * Fix reading a Cassandra table as an RDD of Scala class objects in REPL

1.0.0 RC 5
 * Added assembly task to the build, in order to build fat jars. (#126)
   - Added a system property flag to enable assembly for the demo module
     which is disabled by default.
   - Added simple submit script to submit a demo assembly jar to a local
     spark master
 * Fix error message on column conversion failure. (#208)
 * Add toMap and nameOf methods to CassandraRow.
   Reduce size of serialized CassandraRow. (#194)
 * Fixed a bug which caused problems with connecting to Cassandra under
   heavy load (#185)
 * Skip $_outer constructor param in ReflectionColumnMapper, fixes working with
   case classes in Spark shell, added appropriate test cases (#188)
 * Added streaming demo with documentation, new streaming page to docs,
   new README for running all demos. (#115)

1.0.0 RC 4
 * Upgrade Java driver for Cassandra to 2.0.4. (#171)
 * Added missing CassandraRDD#getPreferredLocations to improve data-locality. (#164)
 * Don't use hosts outside the datacenter of the connection host. (#137)

1.0.0 RC 3
 * Fix open Cluster leak in CassandraConnector#createSession (#142)
 * TableWriter#saveToCassandra accepts ColumnSelector instead of Seq[String] for
   passing a column list. Seq[String] still accepted for backwards compatibility,
   but deprecated.
 * Added Travis CI build yaml file.
 * Added demos module. (#84)
 * Extracted Java API into a separate module (#99)

1.0.0 RC 2
 * Language specific highlighting in the documentation (#105)
 * Fixed a bug which caused problems when a column of VarChar type was used
   in where clause. (04fd8d9)
 * Fixed an AnyObjectFactory bug which caused problems with instantiation of
   classes which were defined inside Scala objects. (#82)
 * Added support for Spark Streaming. (#89)
    - Added implicit wrappers which simplify access to Cassandra related
      functionality from StreamingContext and DStream.
    - Added a stub for further Spark Streaming integration tests.
 * Upgraded Java API. (#98)
    - Refactored existing Java API
    - Added CassandraJavaRDD as a JAVA counterpart of CassandraRDD
    - Added Java helpers for accessing Spark Streaming related methods
    - Added several integration tests
    - Added a documentation page for JAVA API
    - Extended Java API demo
    - Added a lot of API docs

1.0.0 RC 1
 * Ability to register custom TypeConverters. (#32)
 * Handle null values in StringConverter. (#79)
 * Improved error message when there are no replicas in the local DC. (#69)

1.0.0 beta 2
 * DSE compatibility improvements. (#64)
    - Column types and type converters use TypeTags instead of Strings to
      announce their types.
    - CassandraRDD#tableDef is public now.
    - Added methods for getting keyspaces and tables by name from the Schema.
    - Refactored Schema class - loading schema from Cassandra moved
      from the constructor to a factory method.
    - Remove unused methods for returning system keyspaces from Schema.
 * Improved JavaDoc explaining CassandraConnector withClusterDo
   and withSessionDo semantics.
 * Support for updating counter columns. (#27)
 * Configure consistency level for reads/writes. Set default consistency
   levels to LOCAL_ONE for reads and writes. (#42)
 * Values passed as arguments to `where` are converted to proper types
   expected by the java-driver. (#26)
 * Include more information in the exception message when query in
   CassandraRDD fails. (#69)
 * Fallback to describe_ring in case describe_local_ring does not exist to
   improve compatibility with earlier Cassandra versions. (#47)
 * Session object sharing in CassandraConnector. (#41 and #53)
 * Modify cassandra.* configuration settings to prefix with "spark." so they
   can be used from spark-shell and set via conf/spark-default.conf (#51)
 * Fixed race condition in AsyncExecutor causing inaccuracy of success/failure
   counters. (#40)
 * Added Java API. Fixed a bug in ClassBasedRowReader which caused
   problems when data were read into Java beans. Added type converters
   for boxed Java primitive types. (#11)
 * Extracted out initial testkit for unit and integration tests, and future
   testkit module.
 * Added new WritableToCassandra trait which both RDDFunction and
   DStreamFunction both implement. Documentation moved to WritableToCassandra.
 * Fixed broken links in API documentation.
 * Refactored RDDFunctions and DStreamFunctions - merged saveToCassandra
   overloaded methods into a single method with defaults.

1.0.0 beta 1
 * CassandraRDD#createStatement doesn't obtain a new session, but reuses
   the task's Session.
 * Integration tests. (#12)
 * Added contains and indexOf methods to CassandraRow. Missing value from
   CassandraRow does not break writing - null is written instead.
 * Caching of PreparedStatements. Subsequent preparations of the same
   PreparedStatement are returned from the cache and don't cause
   a warning. (#3)
 * Move partitioner ForkJoinPool to companion object to share it between RDD's.
   (#24)
 * Fixed thread-safety of ClassBasedRowReader.
 * Detailed user guide with code examples, reviewed by Kris Hahn. (#15)
 * Support for saving RDD[CassandraRow]. New demo program copying data from one
   table to another. (#16)
 * Using a PreparedStatement make createStatement method compatible with
   Cassandra 1.2.x. (#17)
 * More and better logging. Using org.apache.spark.Logging instead of log4j.
   (#13)
 * Better error message when attempting to write to a table that doesn't exist.
   (#1)
 * Added more robust scala build to allow for future clean releases, and
   publish settings for later integration. (#8)
 * Refactored classes and objects used for authentication to support pluggable
   authentication.
 * Record cause of TypeConversionException.
 * Improved error messages informing about failure to convert column value.
   Fixed missing conversion for setters.
 * Split CassandraWriter into RowWriter and TableWriter.
 * Refactored package structure. Moved classes from rdd to rdd.reader
   and rdd.partitioner packages. Renamed RowTransformers to RowReaders.
 * Fix writing ByteBuffers to Cassandra.
 * Throw meaningful exception when non-existing column is requested by name.
 * Add isNull method on CassandraRow.
 * Fix converting blobs to arrays of bytes in CassandraRow. Fix printing blobs
   and collections.<|MERGE_RESOLUTION|>--- conflicted
+++ resolved
@@ -1,4 +1,6 @@
-<<<<<<< HEAD
+2.0.6
+ * Includes all patches up to 1.6.10
+
 2.0.5
  * Allow 'YYYY' format LocalDate
  * Add metrics for write batch Size (SPARKC-501)
@@ -60,13 +62,12 @@
     - Update plugins and Scala version
 
 ********************************************************************************
-=======
+
 1.6.10
 * Fix reading null UDTs into POJOs (SPARKC-426)
 * Improvements in JWCT Performance and Retry Behavior (SPARKC-507)
 * Fix TTL and WRITE time when used with Delete queries (SPARKC-505)
 * Error message for WriteTime exception typo corrected
->>>>>>> 5efd0c30
 
 1.6.9
 * Fix Shuffling of a Set in Local Node FirstPolicy (SPARKC-496)
