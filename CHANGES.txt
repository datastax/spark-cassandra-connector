1.2.3 (unreleased)
 * Support for connection compressions configuration (SPARKC-124)
 * Support for connection encryption configuration (SPARKC-118)
<<<<<<< HEAD
 * Meaningful exception if some partition key column is null (SPARKC-198)
=======
 * Fix a bug to support upper case characters in UDT (SPARKC-201)
>>>>>>> 67bcd31c

1.2.2
 * Updated Spark version to 1.2.2, Scala to 2.10.5 / 2.11.6
 * Enabled Java API artifact generation for Scala 2.11.x (SPARKC-130)
 * Fixed a bug preventing a custom type converter from being used
   when saving data. RowWriter implementations must
   perform type conversions now. (SPARKC-157)

1.2.1
 * Fixed problems with mixed case keyspaces in ReplicaMapper (SPARKC-159)

1.2.0
 * Removed conversion method rom WriteOption which accepted object of Duration type
   from Spark Streaming (SPARKC-106)
 * Fixed compilation warnings (SPARKC-76)
 * Fixed ScalaDoc warnings (SPARKC-119)
 * Synchronized TypeTag access in various places (SPARKC-123)
 * Adds both hostname and hostaddress as partition preferredLocations (SPARKC-126)

1.2.0 RC 3
 * Select aliases are no longer ignored in CassandraRow objects (SPARKC-109)
 * Fix picking up username and password from SparkConf (SPARKC-108)
 * Fix creating CassandraConnectorSource in the executor environment (SPARKC-111)

1.2.0 RC 2
 * Cross cluster table join and write for Spark SQL (SPARKC-73)
 * Enabling / disabling metrics in metrics configuration file and other metrics fixes (SPARKC-91)
 * Provided a way to set custom auth config and connection factory properties (SPARKC-105)
 * Fixed setting custom connection factory and other properties (SPAKRC-102)
 * Fixed Java API (SPARKC-95)

1.2.0 RC 1
 * More Spark SQL predicate push (SPARKC-72)
 * Fixed some Java API problems and refactored its internals (SPARKC-77)
 * Allowing specification of column to property map (aliases) for reading and writing objects
   (SPARKC-9)
 * Added interface for doing primary key joins between arbitrary RDDs and Cassandra (SPARKC-25)
 * Added method for repartitioning an RDD based upon the replication of a Cassandra Table (SPARKC-25)
 * Fixed setting batch.level and batch.buffer.size in SparkConf. (SPARKC-84)
   - Renamed output.batch.level to output.batch.grouping.key.
   - Renamed output.batch.buffer.size to output.batch.grouping.buffer.size.
   - Renamed batch grouping key option "all" to "none".
 * Error out on invalid config properties (SPARKC-90)
 * Set Java driver version to 2.1.5 and Cassandra to 2.1.3 (SPARKC-92)
 * Moved Spark streaming related methods from CassandraJavaUtil to CassandraStreamingJavaUtil
   (SPARKC-80)

1.2.0 alpha 3
 * Exposed spanBy and spanByKey in Java API (SPARKC-39)
 * Added automatic generation of Cassandra table schema from a Scala type and
   saving an RDD to a new Cassandra table by saveAsCassandraTable method (SPARKC-38)
 * Added support for write throughput limiting (SPARKC-57)
 * Added EmptyCassandraRDD (SPARKC-37)
 * Exposed authConf in CassandraConnector
 * Overridden count() implementation in CassandraRDD which uses native Cassandra count (SPARKC-52)
 * Removed custom Logging class (SPARKC-54)
 * Added support for passing the limit clause to CQL in order to fetch top n results (SPARKC-31)
 * Added support for pushing down order by clause for explicitly specifying an order of rows within
   Cassandra partition (SPARKC-32)
 * Fixed problems when rows are mapped to classes with inherited fields (SPARKC-70)
 * Support for compiling with Scala 2.10 and 2.11 (SPARKC-22)

1.2.0 alpha 2
 * All connection properties can be set on SparkConf / CassandraConnectorConf objects and
   the settings are automatically distributed to Spark Executors (SPARKC-28)
 * Report Connector metrics to Spark metrics system (SPARKC-27)
 * Upgraded to Spark 1.2.1 (SPARKC-30)
 * Add conversion from java.util.Date to java.sqlTimestamp for Spark SQL (#512)
 * Upgraded to Scala 2.11 and scala version cross build (SPARKC-22)

1.2.0 alpha 1
 * Added support for TTL and timestamp in the writer (#153)
 * Added support for UDT column types (SPARKC-1)
 * Upgraded Spark to version 1.2.0 (SPARKC-15)
 * For 1.2.0 release, table name with dot is not supported for Spark SQL,
   it will be fixed in the next release
 * Added fast spanBy and spanByKey methods to RDDs useful for grouping Cassandra
   data by partition key / clustering columns. Useful for e.g. time-series data. (SPARKC-2)
 * Refactored the write path so that the writes are now token-aware (SPARKC-5, previously #442)
 * Added support for INSET predicate pushdown (patch by granturing)

********************************************************************************

1.1.2
 * Backport SPARKC-8, retrieval of TTL and write time
 * Upgraded to Spark 1.1.1
 * Synchronized ReflectionUtil findScalaObject and findSingletonClassInstance methods
   to avoid problems with Scala 2.10 lack thread safety in the reflection subsystem (SPARKC-107)
 * Fixed populating ReadConf with properties from SparkConf (SPARKC-121)
 * Adds both hostname and hostaddress as partition preferredLocations (SPARKC-141, backport of SPARKC-126)

1.1.1
 * Fixed NoSuchElementException in SparkSQL predicate pushdown code (SPARKC-7, #454)

1.1.0
 * Switch to java driver 2.1.3 and Guava 14.0.1 (yay!).

1.1.0 rc 3
 * Fix NPE when saving CassandraRows containing null values (#446)

1.1.0 rc 2
 * Added JavaTypeConverter to make is easy to implement custom TypeConverter in Java (#429)
 * Fix SparkSQL failures caused by presence of non-selected columns of UDT type in the table.

1.1.0 rc 1
 * Fixed problem with setting a batch size in bytes (#435)
 * Fixed handling of null column values in Java API (#429)

1.1.0 beta 2
 * Fixed bug in Java API which might cause ClassNotFoundException
 * Added stubs for UDTs. It is possible to read tables with UDTs, but
   values of UDTs will come out as java driver UDTValue objects (#374)
 * Upgraded Java driver to 2.1.2 version and fixed deprecation warnings.
   Use correct protocolVersion when serializing/deserializing Cassandra columns.
 * Don't fail with "contact points contain multiple datacenters"
   if one or more of the nodes given as contact points don't have DC information,
   because they are unreachable.
 * Removed annoying slf4j warnings when running tests (#395)
 * CassandraRDD is fully lazy now - initialization no longer fetches Cassandra
   schema (#339).

1.1.0 beta 1
 * Redesigned Java API, some refactorings (#300)
 * Simplified AuthConf - more responsibility on CassandraConnectionFactory
 * Enhanced and improved performance of the embedded Kafka framework
    - Kafka consumer and producer added that are configurable
    - Kafka shutdown cleaned up
    - Kafka server more configurable for speed and use cases
 * Added new word count demo and a new Kafka streaming word count demo
 * Modified build file to allow easier module id for usages of 'sbt project'


1.1.0 alpha 4
 * Use asynchronous prefetching of multi-page ResultSets in CassandraRDD
   to reduce waiting for Cassandra query results.
 * Make token range start and end be parameters of the query, not part of the query
   template to reduce the number of statements requiring preparation.
 * Added type converter for GregorianCalendar (#334)

1.1.0 alpha 3
 * Pluggable mechanism for obtaining connections to Cassandra
   Ability to pass custom CassandraConnector to CassandraRDDs (#192)
 * Provided a row reader which allows to create RDDs of pairs of objects as well
   as RDDs of simple objects handled by type converter directly;
   added meaningful compiler messages when invalid type was provided (#88)
 * Fixed serialization problem in CassandraSQLContext by making conf transient (#310)
 * Cleaned up the SBT assembly task and added build documentation (#315)

1.1.0 alpha 2
 * Upgraded Apache Spark to 1.1.0.
 * Upgraded to be Cassandra 2.1.0 and Cassandra 2.0 compatible.
 * Added spark.cassandra.connection.local_dc option
 * Added spark.cassandra.connection.timeout_ms option
 * Added spark.cassandra.read.timeout_ms option
 * Added support for SparkSQL (#197)
 * Fixed problems with saving DStreams to Cassandra directly (#280)

1.1.0 alpha 1
 * Add an ./sbt/sbt script (like with spark) so people don't need to install sbt
 * Replace internal spark Logging with own class (#245)
 * Accept partition key predicates in CassandraRDD#where. (#37)
 * Add indexedColumn to ColumnDef (#122)
 * Upgrade Spark to version 1.0.2
 * Removed deprecated toArray, replaced with collect.
 * Updated imports to org.apache.spark.streaming.receiver
   and import org.apache.spark.streaming.receiver.ActorHelper
 * Updated streaming demo and spec for Spark 1.0.2 behavior compatibility
 * Added new StreamingEvent types for Spark 1.0.2 Receiver readiness
 * Added the following Spark Streaming dependencies to the demos module:
   Kafka, Twitter, ZeroMQ
 * Added embedded Kafka and ZooKeeper servers for the Kafka Streaming demo
   - keeping non private for user prototyping
 * Added new Kafka Spark Streaming demo which reads from Kafka
   and writes to Cassandra (Twitter and ZeroMQ are next)
 * Added new 'embedded' module
   - Refactored the 'connector' module's IT SparkRepl, CassandraServer and
     CassandraServerRunner as well as 'demos' EmbeddedKafka
     and EmbeddedZookeeper to the 'embedded' module. This allows the 'embedded'
     module to be used as a dependency by the 'connector' IT tests, demos,
     and user local quick prototyping without requiring a Spark and Cassandra
     Cluster, local or remote, to get started.

********************************************************************************
1.0.7 (unreleased)
 * Improved error message when attempting to transform CassandraRDD after deserialization (SPARKC-29)

1.0.6
 * Upgraded Java Driver to 2.0.8 and added some logging in LocalNodeFirstLoadBalancingPolicy (SPARKC-18)
 
1.0.5
 * Fixed setting output consistency level which was being set on prepared
   statements instead of being set on batches (#463)

1.0.4
 * Synchronized TypeConverter.forType methods to workaround some Scala 2.10
   reflection thread-safety problems (#235)
 * Synchronized computation of TypeTags in TypeConverter#targetTypeTag, 
   ColumnType#scalaTypeTag methods and other places to workaround some of 
   Scala 2.10 reflection thread-safety problems (#364)
 * Downgraded Guava to version 14.
   Upgraded Java driver to 2.0.7.
   Upgraded Cassandra to 2.0.11. (#366)
 * Made SparkContext variable transient in SparkContextFunctions (#373)
 * Fixed saving to tables with uppercase column names (#377)
 * Fixed saving collections of Tuple1 (#420)

1.0.3
 * Fixed handling of Cassandra rpc_address set to 0.0.0.0 (#332)

1.0.2
 * Fixed batch counter columns updates (#234, #316)
 * Expose both rpc addresses and local addresses of cassandra nodes in partition
   preferred locations (#325)
 * Cleaned up the SBT assembly task and added build documentation
   (backport of #315)

1.0.1
 * Add logging of error message when asynchronous task fails in AsyncExecutor.
   (#265)
 * Fix connection problems with fetching token ranges from hosts with
   rpc_address different than listen_address.
   Log host address(es) and ports on connection failures.
   Close thrift transport if connection fails for some reason after opening the transport,
   e.g. authentication failure.
 * Upgrade cassandra driver to 2.0.6.

1.0.0
 * Fix memory leak in PreparedStatementCache leaking PreparedStatements after
   closing Cluster objects. (#183)
 * Allow multiple comma-separated hosts in spark.cassandra.connection.host

1.0.0 RC 6
 * Fix reading a Cassandra table as an RDD of Scala class objects in REPL

1.0.0 RC 5
 * Added assembly task to the build, in order to build fat jars. (#126)
   - Added a system property flag to enable assembly for the demo module
     which is disabled by default.
   - Added simple submit script to submit a demo assembly jar to a local
     spark master
 * Fix error message on column conversion failure. (#208)
 * Add toMap and nameOf methods to CassandraRow.
   Reduce size of serialized CassandraRow. (#194)
 * Fixed a bug which caused problems with connecting to Cassandra under
   heavy load (#185)
 * Skip $_outer constructor param in ReflectionColumnMapper, fixes working with
   case classes in Spark shell, added appropriate test cases (#188)
 * Added streaming demo with documentation, new streaming page to docs,
   new README for running all demos. (#115)

1.0.0 RC 4
 * Upgrade Java driver for Cassandra to 2.0.4. (#171)
 * Added missing CassandraRDD#getPreferredLocations to improve data-locality. (#164)
 * Don't use hosts outside the datacenter of the connection host. (#137)

1.0.0 RC 3
 * Fix open Cluster leak in CassandraConnector#createSession (#142)
 * TableWriter#saveToCassandra accepts ColumnSelector instead of Seq[String] for
   passing a column list. Seq[String] still accepted for backwards compatibility,
   but deprecated.
 * Added Travis CI build yaml file.
 * Added demos module. (#84)
 * Extracted Java API into a separate module (#99)

1.0.0 RC 2
 * Language specific highlighting in the documentation (#105)
 * Fixed a bug which caused problems when a column of VarChar type was used
   in where clause. (04fd8d9)
 * Fixed an AnyObjectFactory bug which caused problems with instantiation of
   classes which were defined inside Scala objects. (#82)
 * Added support for Spark Streaming. (#89)
    - Added implicit wrappers which simplify access to Cassandra related
      functionality from StreamingContext and DStream.
    - Added a stub for further Spark Streaming integration tests.
 * Upgraded Java API. (#98)
    - Refactored existing Java API
    - Added CassandraJavaRDD as a JAVA counterpart of CassandraRDD
    - Added Java helpers for accessing Spark Streaming related methods
    - Added several integration tests
    - Added a documentation page for JAVA API
    - Extended Java API demo
    - Added a lot of API docs

1.0.0 RC 1
 * Ability to register custom TypeConverters. (#32)
 * Handle null values in StringConverter. (#79)
 * Improved error message when there are no replicas in the local DC. (#69)

1.0.0 beta 2
 * DSE compatibility improvements. (#64)
    - Column types and type converters use TypeTags instead of Strings to
      announce their types.
    - CassandraRDD#tableDef is public now.
    - Added methods for getting keyspaces and tables by name from the Schema.
    - Refactored Schema class - loading schema from Cassandra moved
      from the constructor to a factory method.
    - Remove unused methods for returning system keyspaces from Schema.
 * Improved JavaDoc explaining CassandraConnector withClusterDo
   and withSessionDo semantics.
 * Support for updating counter columns. (#27)
 * Configure consistency level for reads/writes. Set default consistency
   levels to LOCAL_ONE for reads and writes. (#42)
 * Values passed as arguments to `where` are converted to proper types
   expected by the java-driver. (#26)
 * Include more information in the exception message when query in
   CassandraRDD fails. (#69)
 * Fallback to describe_ring in case describe_local_ring does not exist to
   improve compatibility with earlier Cassandra versions. (#47)
 * Session object sharing in CassandraConnector. (#41 and #53)
 * Modify cassandra.* configuration settings to prefix with "spark." so they
   can be used from spark-shell and set via conf/spark-default.conf (#51)
 * Fixed race condition in AsyncExecutor causing inaccuracy of success/failure
   counters. (#40)
 * Added Java API. Fixed a bug in ClassBasedRowReader which caused
   problems when data were read into Java beans. Added type converters
   for boxed Java primitive types. (#11)
 * Extracted out initial testkit for unit and integration tests, and future
   testkit module.
 * Added new WritableToCassandra trait which both RDDFunction and
   DStreamFunction both implement. Documentation moved to WritableToCassandra.
 * Fixed broken links in API documentation.
 * Refactored RDDFunctions and DStreamFunctions - merged saveToCassandra
   overloaded methods into a single method with defaults.

1.0.0 beta 1
 * CassandraRDD#createStatement doesn't obtain a new session, but reuses
   the task's Session.
 * Integration tests. (#12)
 * Added contains and indexOf methods to CassandraRow. Missing value from
   CassandraRow does not break writing - null is written instead.
 * Caching of PreparedStatements. Subsequent preparations of the same
   PreparedStatement are returned from the cache and don't cause
   a warning. (#3)
 * Move partitioner ForkJoinPool to companion object to share it between RDD's.
   (#24)
 * Fixed thread-safety of ClassBasedRowReader.
 * Detailed user guide with code examples, reviewed by Kris Hahn. (#15)
 * Support for saving RDD[CassandraRow]. New demo program copying data from one
   table to another. (#16)
 * Using a PreparedStatement make createStatement method compatible with
   Cassandra 1.2.x. (#17)
 * More and better logging. Using org.apache.spark.Logging instead of log4j.
   (#13)
 * Better error message when attempting to write to a table that doesn't exist.
   (#1)
 * Added more robust scala build to allow for future clean releases, and
   publish settings for later integration. (#8)
 * Refactored classes and objects used for authentication to support pluggable
   authentication.
 * Record cause of TypeConversionException.
 * Improved error messages informing about failure to convert column value.
   Fixed missing conversion for setters.
 * Split CassandraWriter into RowWriter and TableWriter.
 * Refactored package structure. Moved classes from rdd to rdd.reader
   and rdd.partitioner packages. Renamed RowTransformers to RowReaders.
 * Fix writing ByteBuffers to Cassandra.
 * Throw meaningful exception when non-existing column is requested by name.
 * Add isNull method on CassandraRow.
 * Fix converting blobs to arrays of bytes in CassandraRow. Fix printing blobs
   and collections.<|MERGE_RESOLUTION|>--- conflicted
+++ resolved
@@ -1,11 +1,8 @@
 1.2.3 (unreleased)
  * Support for connection compressions configuration (SPARKC-124)
  * Support for connection encryption configuration (SPARKC-118)
-<<<<<<< HEAD
+ * Fix a bug to support upper case characters in UDT (SPARKC-201)
  * Meaningful exception if some partition key column is null (SPARKC-198)
-=======
- * Fix a bug to support upper case characters in UDT (SPARKC-201)
->>>>>>> 67bcd31c
 
 1.2.2
  * Updated Spark version to 1.2.2, Scala to 2.10.5 / 2.11.6
