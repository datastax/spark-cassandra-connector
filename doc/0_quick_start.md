--- conflicted
+++ resolved
@@ -77,17 +77,11 @@
 ```
 
 Enable Cassandra-specific functions on the `StreamingContext`, `DStream` and `RDD`:
-<<<<<<< HEAD
-    
-    import com.datastax.spark.connector._
-    import com.datastax.spark.connector.streaming._
-=======
 
 ```scala
 import com.datastax.spark.connector._
 import com.datastax.spark.connector.streaming._
 ```
->>>>>>> e5fd09e8
 
 Create any of the available or custom Spark streams, for example an Akka Actor stream:
 
