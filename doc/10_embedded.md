--- conflicted
+++ resolved
@@ -2,33 +2,10 @@
 
 # Spark-Connector-Embedded No Longer Supported
 
-<<<<<<< HEAD
-Please see the `test-support` package for more info about our new CCM based integration testing framework
-=======
-_Note that this artifact was removed 2.5 and newer. Spark Cassandra Connector integration 
+_Note that this artifact was removed 2.5 and newer. Spark Cassandra Connector integration
 tests rely on [ccm](https://github.com/riptano/ccm)._
 
-The `spark-cassandra-connector-embedded` artifact can be used as a test 
-or prototype dependency to spin up embedded servers for testing ideas, 
-quickly learning, integration, etc.
-
-Pulling this dependency in allows you to:
-
-- Run Integration Tests (IT) tests with an embedded Cassandra instance
-  - If your sbt project is configured to run IT configs
-- Easily write and run a Spark Streaming app using 
-  - Apache Kafka streams (including an embedded Zookeeper), all with no Ops work involved
-  - And of course Cassandra but you currently need to spin up a local instance: [Download Cassandra latest](https://cassandra.apache.org/download/), open the tar, and run `sudo ./apache-cassandra-*/bin/cassandra`
-
-## The Code
-See: [https://github.com/datastax/spark-cassandra-connector/tree/b2.4/spark-cassandra-connector-embedded/src/main/scala/com/datastax/spark/connector/embedded](https://github.com/datastax/spark-cassandra-connector/tree/b2.4/spark-cassandra-connector-embedded/src/main/scala/com/datastax/spark/connector/embedded)
-
-## How To Add The Dependency
-
-Simply add this to your SBT build, or in the appropriate format for a Maven build:
-
-    "com.datastax.spark"  %% "spark-cassandra-connector-embedded" % {latest.version}
->>>>>>> ebd60da5
+Please see the `test-support` package for more info about our new CCM based integration testing framework
     
 ## Examples
 
