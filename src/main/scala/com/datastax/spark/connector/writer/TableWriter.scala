package com.datastax.spark.connector.writer

import java.io.IOException

import com.datastax.driver.core.{Session, BatchStatement, PreparedStatement}
import com.datastax.spark.connector.cql.{ColumnDef, Schema, TableDef, CassandraConnector}
import com.datastax.spark.connector.util.CountingIterator

import org.apache.spark.{Logging, TaskContext}

import scala.collection._
import scala.reflect.ClassTag

/** Writes RDD data into given Cassandra table.
  * Individual column values are extracted from RDD objects using given [[RowWriter]]
  * Then, data are inserted into Cassandra with batches of CQL INSERT statements.
  * Each RDD partition is processed by a single thread. */
class TableWriter[T] private (
    connector: CassandraConnector,
    tableDef: TableDef,
    rowWriter: RowWriter[T],
    maxBatchSizeInBytes: Int,
    maxBatchSizeInRows: Option[Int],
    parallelismLevel: Int) extends Serializable with Logging {

  import com.datastax.spark.connector.writer.TableWriter._

  val keyspaceName = tableDef.keyspaceName
  val tableName = tableDef.tableName
  val columnNames = rowWriter.columnNames
  val columns = columnNames.map(tableDef.columnByName)

  private def quote(name: String): String =
    "\"" + name + "\""

  private lazy val queryTemplateUsingInsert: String = {
    val columnSpec = columnNames.map(quote).mkString(", ")
    val valueSpec = columnNames.map(":" + _).mkString(", ")
    s"INSERT INTO ${quote(keyspaceName)}.${quote(tableName)} ($columnSpec) VALUES ($valueSpec)"
  }

  private lazy val queryTemplateUsingUpdate: String = {
    val (primaryKey, regularColumns) = columns.partition(_.isPrimaryKeyColumn)
    val (counterColumns, nonCounterColumns) = regularColumns.partition(_.isCounterColumn)

    val setNonCounterColumnsClause = nonCounterColumns.map(_.columnName).map(c => s"${quote(c)} = :$c")
    val setCounterColumnsClause = counterColumns.map(_.columnName).map(c => s"${quote(c)} = ${quote(c)} + :$c")
    val setClause = (setNonCounterColumnsClause ++ setCounterColumnsClause).mkString(", ")
    val whereClause = primaryKey.map(_.columnName).map(c => s"${quote(c)} = :$c").mkString(" AND ")

    s"UPDATE ${quote(keyspaceName)}.${quote(tableName)} SET $setClause WHERE $whereClause"
  }

  val queryTemplate: String = {
    val columns = columnNames.map(tableDef.columnByName)
    if (columns.exists(_.isCounterColumn))
      queryTemplateUsingUpdate
    else
      queryTemplateUsingInsert
  }

  private def prepareStatement(session: Session): PreparedStatement = {
    try {
      session.prepare(queryTemplate)
    }
    catch {
      case t: Throwable =>
        throw new IOException(s"Failed to prepare statement $queryTemplate: " + t.getMessage, t)
    }
  }

  private def createBatch(data: Seq[T], stmt: PreparedStatement): BatchStatement = {
    val batchStmt = new BatchStatement(BatchStatement.Type.UNLOGGED)
    for (row <- data)
      batchStmt.add(rowWriter.bind(row, stmt))
    batchStmt
  }

  /** Writes `MeasuredInsertsCount` rows to Cassandra and returns the maximum size of the row */
  private def measureMaxInsertSize(data: Iterator[T], stmt: PreparedStatement, queryExecutor: QueryExecutor): Int = {
    logInfo(s"Writing $MeasuredInsertsCount rows to $keyspaceName.$tableName and measuring maximum serialized row size...")
    var maxInsertSize = 1
    for (row <- data.take(MeasuredInsertsCount)) {
      val insert = rowWriter.bind(row, stmt)
      queryExecutor.executeAsync(insert)
      val size = rowWriter.estimateSizeInBytes(row)
      if (size > maxInsertSize)
        maxInsertSize = size
    }
    logInfo(s"Maximum serialized row size: " + maxInsertSize + " B")
    maxInsertSize
  }

  /** Returns either configured batch size or, if not set, determines the optimal batch size by writing a
    * small number of rows and estimating their size. */
  private def optimumBatchSize(data: Iterator[T], stmt: PreparedStatement, queryExecutor: QueryExecutor): Int = {
    maxBatchSizeInRows match {
      case Some(size) =>
        size
      case None =>
        val maxInsertSize = measureMaxInsertSize(data, stmt, queryExecutor)
        math.max(1, maxBatchSizeInBytes / (maxInsertSize * 2))  // additional margin for data larger than usual
    }
  }

  private def writeBatched(data: Iterator[T], stmt: PreparedStatement, queryExecutor: QueryExecutor, batchSize: Int) {
    for (batch <- data.grouped(batchSize)) {
      val batchStmt = createBatch(batch, stmt)
      queryExecutor.executeAsync(batchStmt)
    }
  }

  private def writeUnbatched(data: Iterator[T], stmt: PreparedStatement, queryExecutor: QueryExecutor) {
    for (row <- data)
      queryExecutor.executeAsync(rowWriter.bind(row, stmt))
  }

  /** Main entry point */
  def write(taskContext: TaskContext, data: Iterator[T]) {
    connector.withSessionDo { session =>
      val rowIterator = new CountingIterator(data)
      val startTime = System.currentTimeMillis()
<<<<<<< HEAD
      val stmt = session.prepare(queryStr)
      stmt.setConsistencyLevel(connector.outputConsistencyLevel)
=======
      val stmt = prepareStatement(session)
>>>>>>> 038509bd
      val queryExecutor = new QueryExecutor(session, parallelismLevel)
      val batchSize = optimumBatchSize(rowIterator, stmt, queryExecutor)

      logInfo(s"Writing data partition to $keyspaceName.$tableName in batches of $batchSize rows each.")
      batchSize match {
        case 1 => writeUnbatched(rowIterator, stmt, queryExecutor)
        case _ => writeBatched(rowIterator, stmt, queryExecutor, batchSize)
      }

      queryExecutor.waitForCurrentlyExecutingTasks()

      if (queryExecutor.failureCount > 0)
        throw new IOException(s"Failed to write ${queryExecutor.failureCount} batches to $keyspaceName.$tableName.")

      val endTime = System.currentTimeMillis()
      val duration = (endTime - startTime) / 1000.0
      logInfo(f"Wrote ${rowIterator.count} rows in ${queryExecutor.successCount} batches to $keyspaceName.$tableName in $duration%.3f s.")
    }
  }
}

object TableWriter {

  val DefaultParallelismLevel = 5
  val MeasuredInsertsCount = 128
  val DefaultBatchSizeInBytes = 64 * 1024

  def apply[T : ClassTag : RowWriterFactory](
      connector: CassandraConnector,
      keyspaceName: String,
      tableName: String,
      columnNames: Option[Seq[String]] = None,
      batchSizeInBytes: Int = DefaultBatchSizeInBytes,
      batchSizeInRows: Option[Int] = None, 
      parallelismLevel: Int = DefaultParallelismLevel) =
  {
    val schema = new Schema(connector, Some(keyspaceName), Some(tableName))
    val tableDef = schema.tables.headOption
      .getOrElse(throw new IOException(s"Table not found: $keyspaceName.$tableName"))
    val selectedColumns = columnNames.getOrElse(tableDef.allColumns.map(_.columnName).toSeq)
    val rowWriter = implicitly[RowWriterFactory[T]].rowWriter(tableDef, selectedColumns)
    new TableWriter[T](connector, tableDef, rowWriter, batchSizeInBytes, batchSizeInRows, parallelismLevel)
  }
}<|MERGE_RESOLUTION|>--- conflicted
+++ resolved
@@ -120,12 +120,8 @@
     connector.withSessionDo { session =>
       val rowIterator = new CountingIterator(data)
       val startTime = System.currentTimeMillis()
-<<<<<<< HEAD
-      val stmt = session.prepare(queryStr)
+      val stmt = prepareStatement(session)
       stmt.setConsistencyLevel(connector.outputConsistencyLevel)
-=======
-      val stmt = prepareStatement(session)
->>>>>>> 038509bd
       val queryExecutor = new QueryExecutor(session, parallelismLevel)
       val batchSize = optimumBatchSize(rowIterator, stmt, queryExecutor)
 
