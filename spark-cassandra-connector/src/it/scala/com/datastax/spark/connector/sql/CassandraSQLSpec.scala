package com.datastax.spark.connector.sql

import scala.concurrent.Future
import org.apache.spark.sql.{SQLContext, SparkSession}
import org.apache.spark.sql.cassandra._
import com.datastax.spark.connector.SparkCassandraITFlatSpecBase
import com.datastax.spark.connector.cql.CassandraConnector
import com.datastax.spark.connector.embedded.YamlTransformations

import com.datastax.driver.core.ProtocolVersion._

class CassandraSQLSpec extends SparkCassandraITFlatSpecBase {
  useCassandraConfig(Seq(YamlTransformations.Default))
  useSparkConf(defaultConf)

  override val conn = CassandraConnector(defaultConf)

  val ks1 = ks + "_1"
  val ks2 = ks + "_2"

  override def beforeAll = {

    conn.withSessionDo { session =>
      createKeyspace(session, ks1)
      createKeyspace(session, ks2)
      awaitAll(
        Future {
          session.execute( s"""CREATE TABLE $ks1.test1 (a INT, b INT, c INT, d INT, e INT, f INT, g INT, h INT, PRIMARY KEY ((a, b, c), d , e, f))""")
          session.execute( s"""CREATE INDEX test1_g ON $ks1.test1(g)""")
          session.execute( s"""INSERT INTO $ks1.test1 (a, b, c, d, e, f, g, h) VALUES (1, 1, 1, 1, 1, 1, 1, 1)""")
          session.execute( s"""INSERT INTO $ks1.test1 (a, b, c, d, e, f, g, h) VALUES (1, 1, 1, 1, 2, 1, 1, 2)""")
          session.execute( s"""INSERT INTO $ks1.test1 (a, b, c, d, e, f, g, h) VALUES (1, 1, 1, 2, 1, 1, 2, 1)""")
          session.execute( s"""INSERT INTO $ks1.test1 (a, b, c, d, e, f, g, h) VALUES (1, 1, 1, 2, 2, 1, 2, 2)""")
          session.execute( s"""INSERT INTO $ks1.test1 (a, b, c, d, e, f, g, h) VALUES (1, 2, 1, 1, 1, 2, 1, 1)""")
          session.execute( s"""INSERT INTO $ks1.test1 (a, b, c, d, e, f, g, h) VALUES (1, 2, 1, 1, 2, 2, 1, 2)""")
          session.execute( s"""INSERT INTO $ks1.test1 (a, b, c, d, e, f, g, h) VALUES (1, 2, 1, 2, 1, 2, 2, 1)""")
          session.execute( s"""INSERT INTO $ks1.test1 (a, b, c, d, e, f, g, h) VALUES (1, 2, 1, 2, 2, 2, 2, 2)""")
        },
        Future {
          session.execute( s"""CREATE TABLE $ks1.test2 (a INT, b INT, c INT, name TEXT, PRIMARY KEY (a, b))""")
          session.execute( s"""INSERT INTO $ks1.test2 (a, b, c, name) VALUES (1, 1, 1, 'Tom')""")
          session.execute( s"""INSERT INTO $ks1.test2 (a, b, c, name) VALUES (1, 2, 3, 'Larry')""")
          session.execute( s"""INSERT INTO $ks1.test2 (a, b, c, name) VALUES (1, 3, 3, 'Henry')""")
          session.execute( s"""INSERT INTO $ks1.test2 (a, b, c, name) VALUES (2, 1, 3, 'Jerry')""")
          session.execute( s"""INSERT INTO $ks1.test2 (a, b, c, name) VALUES (2, 2, 3, 'Alex')""")
          session.execute( s"""INSERT INTO $ks1.test2 (a, b, c, name) VALUES (2, 3, 3, 'John')""")
          session.execute( s"""INSERT INTO $ks1.test2 (a, b, c, name) VALUES (3, 1, 3, 'Jack')""")
          session.execute( s"""INSERT INTO $ks1.test2 (a, b, c, name) VALUES (3, 2, 3, 'Hank')""")
          session.execute( s"""INSERT INTO $ks1.test2 (a, b, c, name) VALUES (3, 3, 3, 'Dug')""")
        },
        Future {
          session.execute(
            s"""CREATE TABLE $ks1.test3 (a INT, b INT, c INT, PRIMARY KEY (a,
               |b))""".stripMargin)
        },
        Future {
          report("Making table with all PV4 Datatypes")
          skipIfProtocolVersionLT(V4) {
            session.execute(s"""
            | CREATE TABLE $ks1.test_data_type (
            | a ASCII,
            | b INT,
            | c FLOAT,
            | d DOUBLE,
            | e BIGINT,
            | f BOOLEAN,
            | g DECIMAL,
            | h INET,
            | i TEXT,
            | j TIMESTAMP,
            | k UUID,
            | l VARINT,
            | m SMALLINT,
            | n TINYINT,
            | PRIMARY KEY ((a), b, c)
            |)""".stripMargin)
            session.execute(s"""
            | INSERT INTO $ks1.test_data_type (a, b, c, d, e, f, g, h, i, j, k, l, m, n)
            | VALUES (
            | 'ascii',
            | 10,
            | 12.34,
            | 12.3456789,
            | 123344556,
            | true,
            | 12.36,
            | '74.125.239.135',
            | 'text',
            | '2011-02-03 04:05+0000',
            | 123e4567-e89b-12d3-a456-426655440000,
            | 123456,
            | 22,
            | 4
            |)""".
                stripMargin)}
        },
        Future {
          report("Creating an all V4 Types Table")
          skipIfProtocolVersionLT(V4){
          session.execute(s"""
              | CREATE TABLE $ks1.test_data_type1 (
              | a ASCII,
              | b INT,
              | c FLOAT,
              | d DOUBLE,
              | e BIGINT,
              | f BOOLEAN,
              | g DECIMAL,
              | h INET,
              | i TEXT,
              | j TIMESTAMP,
              | k UUID,
              | l VARINT,
              | m SMALLINT,
              | n TINYINT,
              | PRIMARY KEY ((a), b, c)
              |)""".
              stripMargin)}
        },
        Future {
          session.execute(s"""
               | CREATE TABLE $ks1.test_collection (
               |  a INT,
               |  b SET<TIMESTAMP>,
               |  c MAP<TIMESTAMP, TIMESTAMP>,
               |  d List<TIMESTAMP>,
               |  PRIMARY KEY (a)
               |)"""
            .stripMargin)
          session.execute(s"""
               | INSERT INTO $ks1.test_collection (a, b, c, d)
               | VALUES (
               |  1,
               |  {'2011-02-03','2011-02-04'},
               |  {'2011-02-03':'2011-02-04', '2011-02-06':'2011-02-07'},
               |  ['2011-02-03','2011-02-04']
               |)"""
            .stripMargin)
        },
        Future {
          session.execute(s"""
            | CREATE TYPE $ks1.address (street text, city text, zip int, date TIMESTAMP)"""
            .stripMargin)
          session.execute(s"""
              | CREATE TABLE $ks1.udts (key INT PRIMARY KEY, name text, addr frozen<address>)"""
            .stripMargin)
          session.execute (s"""
              | INSERT INTO $ks1.udts (key, name, addr)
              | VALUES (1, 'name', {street: 'Some Street', city: 'Paris', zip: 11120})"""
            .stripMargin)
        },
        Future {
          session.execute(s"""
               | CREATE TYPE $ks1.category_metadata (
               |  category_id text,
               |  metric_descriptors list <text>
               |)"""
            .stripMargin)
          session.execute(s"""
               | CREATE TYPE $ks1.object_metadata (
               |  name text,
               |  category_metadata frozen<category_metadata>,
               |  bucket_size int
               |)"""
            .stripMargin)
          session.execute(s"""
               | CREATE TYPE $ks1.relation (
               |  type text,
               |  object_type text,
               |  related_to text,
               |  obj_id text
               |)""".
              stripMargin)
          session.execute(s"""
               | CREATE TABLE $ks1.objects (
               |  obj_id text,
               |  metadata  frozen<object_metadata>,
               |  relations list<frozen<relation>>,
               |  ts timestamp, PRIMARY KEY(obj_id)
               |)"""
            .stripMargin)
          session.execute(s"""
               | INSERT INTO $ks1.objects (obj_id, ts, metadata, relations)
               | values (
               |  '123', '2015-06-16 15:53:23-0400',
               |  {
               |    name: 'foo',
               |    category_metadata: {
               |      category_id: 'thermostat',
               |      metric_descriptors: []
               |    },
               |    bucket_size: 0
               |  },
               |  [
               |    {
               |      type: 'a',
               |      object_type: 'b',
               |      related_to: 'c',
               |      obj_id: 'd'
               |    },
               |    {
               |      type: 'a1',
               |      object_type: 'b1',
               |      related_to: 'c1',
               |      obj_id: 'd1'
               |    }
               |  ]
               | )
               |"""
            .stripMargin)
          session.execute(s"""
               | CREATE TABLE $ks1.objects_copy (
               |  obj_id text,
               |  metadata  frozen<object_metadata>,
               |  relations list<frozen<relation>>,
               |  ts timestamp, PRIMARY KEY(obj_id)
               |)"""
            .stripMargin)
        },
        Future {
          session.execute(s"""
               |CREATE TABLE $ks1.export_table (
               |  objectid int,
               |  utcstamp timestamp,
               |  service_location_id int,
               |  service_location_name text,
               |  meterid int,
               |  primary key(meterid, utcstamp)
               |)"""
            .stripMargin)
        },
        Future {
          session.execute(s"create table $ks1.timestamp_conversion_bug (k int, v int, d timestamp, primary key(k,v))")
          session.execute(s"insert into $ks1.timestamp_conversion_bug (k, v, d) values (1, 1, '2015-01-03 15:13')")
          session.execute(s"insert into $ks1.timestamp_conversion_bug (k, v, d) values (1, 2, '2015-01-03 16:13')")
          session.execute(s"insert into $ks1.timestamp_conversion_bug (k, v, d) values (1, 3, '2015-01-03 17:13')")
          session.execute(s"insert into $ks1.timestamp_conversion_bug (k, v, d) values (1, 4, '2015-01-03 18:13')")
        },
        Future {
          session.execute (s"create table $ks1.uuid_inet_type (a UUID, b INET, c INT, primary key(a,b))")
          session.execute(s"insert into $ks1.uuid_inet_type (a, b, c) values (123e4567-e89b-12d3-a456-426655440000,'74.125.239.135', 1)")
          session.execute(s"insert into $ks1.uuid_inet_type (a, b, c) values (067e6162-3b6f-4ae2-a171-2470b63dff00, '74.125.239.136', 2)")
        },
        Future {
          session.execute(s"""
               | CREATE TABLE $ks1.varint_test(
               |  id varint,
               |  series varint,
               |  rollup_minutes varint,
               |  event text,
               |  PRIMARY KEY ((id, series, rollup_minutes), event)
               |)"""
            .stripMargin)
          session.execute(s"""
               | INSERT INTO $ks1.varint_test(id, series, rollup_minutes, event)
               | VALUES(1234567891234, 1234567891235, 1234567891236, 'event')
               |"""
            .stripMargin)
        },
        Future {
          session.execute(s"CREATE TABLE $ks1.tuple_test1 (id int PRIMARY KEY, t Tuple<text, int>)")
          session.execute(s"INSERT INTO $ks1.tuple_test1 (id, t) VALUES (1, ('xyz', 2))")
        },

        Future {
          session.execute(s"""
               |CREATE TABLE IF NOT EXISTS $ks1 .index_test (
               |  ipk1 int,
               |  pk2 int,
               |  id1 int,
               |  d2 int,
               |  PRIMARY KEY ((ipk1, pk2))
               |)"""
            .stripMargin)
          session.execute(s"CREATE INDEX IF NOT EXISTS idx_ipk1_index_test on $ks1.index_test(ipk1)")
          session.execute(s"CREATE INDEX IF NOT EXISTS idx_id1_index_test on $ks1.index_test(id1)")

          session.execute(s"INSERT INTO $ks1.index_test (ipk1, pk2, id1, d2) VALUES (1, 1, 1, 1)")
          session.execute(s"INSERT INTO $ks1.index_test (ipk1, pk2, id1, d2) VALUES (2, 2, 2, 2)")
        },
        Future {
          session.execute( s"""CREATE TABLE $ks2.test3 (a INT, b INT, c INT, PRIMARY KEY (a, b))""")
        },
        Future {
          session.execute( s"""CREATE TABLE $ks2.test2 (a INT, b INT, c INT, PRIMARY KEY (a, b))""")
          session.execute( s"""INSERT INTO $ks2.test2 (a, b, c) VALUES (1, 1, 1)""")
          session.execute( s"""INSERT INTO $ks2.test2 (a, b, c) VALUES (1, 2, 3)""")
          session.execute( s"""INSERT INTO $ks2.test2 (a, b, c) VALUES (1, 3, 3)""")
          session.execute( s"""INSERT INTO $ks2.test2 (a, b, c) VALUES (2, 1, 3)""")
          session.execute( s"""INSERT INTO $ks2.test2 (a, b, c) VALUES (2, 2, 3)""")
          session.execute( s"""INSERT INTO $ks2.test2 (a, b, c) VALUES (2, 3, 3)""")
          session.execute( s"""INSERT INTO $ks2.test2 (a, b, c) VALUES (3, 1, 3)""")
          session.execute( s"""INSERT INTO $ks2.test2 (a, b, c) VALUES (3, 2, 3)""")
          session.execute( s"""INSERT INTO $ks2.test2 (a, b, c) VALUES (3, 3, 3)""")
        }
      )
    }

    Seq("index_test", "varint_test", "timestamp_conversion_bug", "uuid_inet_type", "export_table",
      "objects_copy", "udts", "test_collection",  "tuple_test1",
      "test3", "test2", "test1")
        .foreach(t => sparkSession.read.cassandraFormat(t, ks1).load().createOrReplaceTempView(s"ks1_$t"))
    Seq("test3", "test2")
        .foreach(t => sparkSession.read.cassandraFormat(t, ks2).load().createOrReplaceTempView(s"ks2_$t"))
    skipIfProtocolVersionLT(V4) {
      Seq("test_data_type1", "test_data_type")
       .foreach(t => sparkSession.read.cassandraFormat(t, ks1).load().createOrReplaceTempView(s"ks1_$t"))
    }
  }

  "SqlContext" should "allow to select all rows" in {
    val result = sparkSession.sql(s"SELECT * FROM ks1_test1").collect()
    result should have length 8
  }

  it should "allow to select rows with index columns" in {
    val result = sparkSession.sql(s"SELECT * FROM ks1_test1 WHERE g = 2").collect()
    result should have length 4
  }

  it should "allow to select rows with indexed columns that do not belong to partition key" in {
    val result = sparkSession.sql(s"SELECT * FROM ks1_index_test WHERE id1 = 2").collect()
    result should have length 1
  }

  it should "allow to select rows with indexed columns that belong to partition key" in {
    val result = sparkSession.sql(s"SELECT * FROM ks1_index_test WHERE ipk1 = 2").collect()
    result should have length 1
  }

  it should "allow to select rows with indexed partition and regular columns" in {
    val result = sparkSession.sql(s"SELECT * FROM ks1_index_test WHERE ipk1 = 2 and id1 = 2").collect()
    result should have length 1
  }

  it should "allow to select rows with >= clause" in {
    val result = sparkSession.sql(s"SELECT * FROM ks1_test1 WHERE b >= 2").collect()
    result should have length 4
  }

  it should "allow to select rows with > clause" in {
    val result = sparkSession.sql(s"SELECT * FROM ks1_test1 WHERE b > 2").collect()
    result should have length 0
  }

  it should "allow to select rows with < clause" in {
    val result = sparkSession.sql(s"SELECT * FROM ks1_test1 WHERE b < 2").collect()
    result should have length 4
  }

  it should "allow to select rows with <= clause" in {
    val result = sparkSession.sql(s"SELECT * FROM ks1_test1 WHERE b <= 2").collect()
    result should have length 8
  }

  it should "allow to select rows with in clause" in {
    val result = sparkSession.sql(s"SELECT * FROM ks1_test1 WHERE b in (1,2)").collect()
    result should have length 8
  }

  it should "allow to select rows with in clause pushed down" in {
    val query = sparkSession.sql(s"SELECT * FROM ks1_test2 WHERE a in (1,2)")
    query.queryExecution.sparkPlan.toString should not include ("Filter (") // No Spark Filter Step
    val result = query.collect()
    result should have length 6
  }

  it should "allow to select rows with or clause" in {
    val result = sparkSession.sql(s"SELECT * FROM ks1_test1 WHERE b = 2 or b = 1").collect()
    result should have length 8
  }

  it should "allow to select rows with != clause" in {
    val result = sparkSession.sql(s"SELECT * FROM ks1_test1 WHERE b != 2").collect()
    result should have length 4
  }

  it should "allow to select rows with <> clause" in {
    val result = sparkSession.sql(s"SELECT * FROM ks1_test1 WHERE b <> 2").collect()
    result should have length 4
  }

  it should "allow to select rows with not in clause" in {
    val result = sparkSession.sql(s"SELECT * FROM ks1_test1 WHERE b not in (1,2)").collect()
    result should have length 0
  }

  it should "allow to select rows with is not null clause" in {
    val result = sparkSession.sql(s"SELECT * FROM ks1_test1 WHERE b is not null").collect()
    result should have length 8
  }

  it should "allow to select rows with like clause" in {
    val result = sparkSession.sql(s"SELECT * FROM ks1_test2 WHERE name LIKE '%om' ").collect()
    result should have length 1
  }

  it should "allow to select rows with between clause" in {
    val result = sparkSession.sql(s"SELECT * FROM ks1_test2 WHERE a BETWEEN 1 AND 2 ").collect()
    result should have length 6
  }

  it should "allow to select rows with alias" in {
    val result = sparkSession.sql(s"SELECT a AS a_column, b AS b_column FROM ks1_test2").collect()
    result should have length 9
  }

  it should "allow to select rows with distinct column" in {
    val result = sparkSession.sql(s"SELECT DISTINCT a FROM ks1_test2").collect()
    result should have length 3
  }

  it should "allow to select rows with limit clause" in {
    val result = sparkSession.sql(s"SELECT * FROM ks1_test1 limit 2").collect()
    result should have length 2
  }

  it should "allow to select rows with order by clause" in {
    val result = sparkSession.sql(s"SELECT * FROM ks1_test1 order by d").collect()
    result should have length 8
  }

  it should "allow to select rows with group by clause" in {
<<<<<<< HEAD
    val result = sparkSession.sql(s"SELECT count(*) FROM ks1_test1 GROUP BY b").collect()
=======
    val result = cc.sql(s"SELECT b, count(*) FROM test1 GROUP BY b order by b").collect()
    result(0).getInt(0) should be (1)
    result(1).getInt(0) should be (2)
    result(0).getLong(1) should be (4L)
    result(1).getLong(1) should be (4L)
>>>>>>> 66f74159
    result should have length 2
  }

  it should "return correct count(*)" in {
    val result = cc.sql(s"SELECT count(*) FROM test1").collect()
    result(0).getLong(0) should be (8L)
  }

  it should "return correct count(1)" in {
    val result = cc.sql(s"SELECT count(1) FROM test1").collect()
    result(0).getLong(0) should be (8L)
  }

  it should "allow to select rows with union clause" in {
    val result = sparkSession.sql(s"SELECT test1.a FROM ks1_test1 AS test1 UNION DISTINCT SELECT test2.a FROM ks1_test2 AS test2").collect()
    result should have length 3
  }

  it should "allow to select rows with union distinct clause" in {
    val result = sparkSession.sql(s"SELECT test1.a FROM ks1_test1 AS test1 UNION DISTINCT SELECT test2.a FROM ks1_test2 AS test2").collect()
    result should have length 3
  }

  it should "allow to select rows with union all clause" in {
    val result = sparkSession.sql(s"SELECT test1.a FROM ks1_test1 AS test1 UNION ALL SELECT test2.a FROM ks1_test2 AS test2").collect()
    result should have length 17
  }

  it should "allow to select rows with having clause" in {
    val result = sparkSession.sql(s"SELECT count(*) FROM ks1_test1 GROUP BY b HAVING count(b) > 4").collect()
    result should have length 0
  }

  it should "allow to select rows with partition column clause" in {
    val result = sparkSession.sql(s"SELECT * FROM ks1_test1 WHERE a = 1 and b = 1 and c = 1").collect()
    result should have length 4
  }

  it should "allow to select rows with partition column and cluster column clause" in {
    val result = sparkSession.sql(s"SELECT * FROM ks1_test1 WHERE a = 1 and b = 1 and c = 1 and d = 1 and e = 1").collect()
    result should have length 1
  }

  it should "allow to insert into another table" in {
    val result = sparkSession.sql(s"INSERT INTO TABLE ks1_test3 SELECT a, b, c FROM ks1_test2").collect()
    val result2 = sparkSession.sql(s"SELECT a, b, c FROM ks1_test3").collect()
    result2 should have length 9
  }

  it should "allow to insert into another table in different keyspace" in {
    val result = sparkSession.sql(s"INSERT INTO TABLE ks2_test3 SELECT test2.a, test2.b, test2.c FROM ks1_test2 as test2").collect()
    val result2 = sparkSession.sql(s"SELECT test3.a, test3.b, test3.c FROM ks2_test3 as test3").collect()
    result2 should have length 9
  }

  it should "allow to join two tables" in {
    val result = sparkSession.sql(s"SELECT test1.a, test1.b, test1.c, test2.a FROM ks1_test1 AS test1 " +
      s"JOIN ks1_test2 AS test2 ON test1.a = test2.a AND test1.b = test2.b AND test1.c = test2.c").collect()
    result should have length 4
  }

  it should "allow to join two tables from different keyspaces" in {
    val result = sparkSession.sql(s"SELECT test1.a, test1.b, test1.c, test2.a FROM ks1_test1 AS test1 " +
      s"JOIN ks2_test2 AS test2 ON test1.a = test2.a AND test1.b = test2.b AND test1.c = test2.c").collect()
    result should have length 4
  }

  it should "allow to inner join two tables" in {
    val result = sparkSession.sql(s"SELECT test1.a, test1.b, test1.c, test2.a FROM ks1_test1 AS test1 " +
      s"INNER JOIN ks1_test2 AS test2 ON test1.a = test2.a AND test1.b = test2.b AND test1.c = test2.c").collect()
    result should have length 4
  }

  it should "allow to left join two tables" in {
    val result = sparkSession.sql(s"SELECT test1.a, test1.b, test1.c, test1.d, test1.e, test1.f FROM ks1_test1 AS test1 " +
      s"LEFT JOIN ks1_test2 AS test2 ON test1.a = test2.a AND test1.b = test2.b AND test1.c = test2.c").collect()
    result should have length 8
  }

  it should "allow to left outer join two tables" in {
    val result = sparkSession.sql(s"SELECT test1.a, test1.b, test1.c, test1.d, test1.e, test1.f FROM ks1_test1 AS test1 " +
      s"LEFT OUTER JOIN ks1_test2 AS test2 ON test1.a = test2.a AND test1.b = test2.b AND test1.c = test2.c").collect()
    result should have length 8
  }

  it should "allow to right join two tables" in {
    val result = sparkSession.sql(s"SELECT test2.a, test2.b, test2.c FROM ks1_test1 AS test1 " +
      s"RIGHT JOIN ks1_test2 AS test2 ON test1.a = test2.a AND test1.b = test2.b AND test1.c = test2.c").collect()
    result should have length 12
  }

  it should "allow to right outer join two tables" in {
    val result = sparkSession.sql(s"SELECT test2.a, test2.b, test2.c FROM ks1_test1 AS test1 " +
      s"RIGHT OUTER JOIN ks1_test2 AS test2 ON test1.a = test2.a AND test1.b = test2.b AND test1.c = test2.c").collect()
    result should have length 12
  }

  it should "allow to full join two tables" in {
    val result = sparkSession.sql(s"SELECT test2.a, test2.b, test2.c FROM ks1_test1 AS test1 " +
      s"FULL JOIN ks1_test2 AS test2 ON test1.a = test2.a AND test1.b = test2.b AND test1.c = test2.c").collect()
    result should have length 16
  }

  it should "allow to select rows for collection columns" in {
    val result = sparkSession.sql(s"SELECT * FROM ks1_test_collection").collect()
    result should have length 1
  }

  it should "allow to select rows for data types of ASCII, INT, FLOAT, DOUBLE, BIGINT, BOOLEAN, DECIMAL, INET, TEXT, TIMESTAMP, UUID, VARINT, SMALLINT" in skipIfProtocolVersionLT(V4) {
    val result = sparkSession.sql(s"SELECT * FROM ks1_test_data_type").collect()
    result should have length 1
  }

  it should "allow to insert rows for data types of ASCII, INT, FLOAT, DOUBLE, BIGINT, BOOLEAN, DECIMAL, INET, TEXT, TIMESTAMP, UUID, VARINT, SMALLINT" in skipIfProtocolVersionLT(V4) {
    val result = sparkSession.sql(s"INSERT INTO TABLE ks1_test_data_type1 SELECT * FROM ks1_test_data_type").collect()
    val result1 = sparkSession.sql(s"SELECT * FROM ks1_test_data_type1").collect()
    result1 should have length 1
  }

  it should "allow to select specified non-UDT columns from a table containing some UDT columns" in {
    val result = sparkSession.sql(s"SELECT key, name FROM ks1_udts").collect()
    result should have length 1
    val row = result.head
    row.getInt(0) should be(1)
    row.getString(1) should be("name")
  }

  //TODO: SPARK-9269 is opened to address Set matching issue. I change the Set data type to List for now
  it should "allow to select UDT collection column and nested UDT column" in {
    val result = sparkSession
      .read
      .format("org.apache.spark.sql.cassandra")
      .options(
        Map(
          "table" -> "objects",
          "keyspace" -> ks1
        )
      )
      .load()
      .collect()
    result should have length 1
  }

  it should "allow writing UDTs to C* tables" in {
    val result = sparkSession
      .read
      .format("org.apache.spark.sql.cassandra")
      .options(
        Map(
          "table" -> "objects",
          "keyspace" -> ks1
        )
      )
      .load()
      .write
      .format("org.apache.spark.sql.cassandra")
      .options(
        Map(
          "table" -> "objects_copy",
          "keyspace" -> ks1
        )
      ).save()
  }

  // Regression test for #454: java.util.NoSuchElementException thrown when accessing timestamp field using CassandraSQLContext
  it should "allow to restrict a clustering timestamp column value" in {
    sparkSession.sql("select objectid, meterid, utcstamp  from ks1_export_table where meterid = 4317 and utcstamp > '2013-07-26 20:30:00-0700'").collect()
  }

  it should "allow to min/max timestamp column" in {
    sparkSession.sql("select k, min(d), max(d) from ks1_timestamp_conversion_bug group by k").collect()
  }

  it should "be able to push down filter on UUID and Inet columns" in {
    val result = sparkSession.sql(
      "select * " +
        "from ks1_uuid_inet_type " +
        "where b > '74.125.239.135'").collect()
    result should have length 1
    val result1 = sparkSession.sql(
      "select * " +
        "from ks1_uuid_inet_type " +
        "where a < '123e4567-e89b-12d3-a456-426655440000'").collect()
    result1 should have length 1
    val result2 = sparkSession.sql(
      "select * " +
        "from ks1_uuid_inet_type " +
        "where a = '123e4567-e89b-12d3-a456-426655440000' and b = '74.125.239.135'").collect()
    result2 should have length 1
  }

  it should "be able to push down filter on varint columns" in {
    sparkSession.sql(
      s"""
         |SELECT * FROM ks1_varint_test
         |WHERE id = 1234567891234
         | AND series = 1234567891235
         | AND rollup_minutes = 1234567891236
      """.stripMargin.replaceAll("\n", " ")
    ).collect() should have length 1
  }

  it should "read C* Tuple using sql" in {
    val df = sparkSession.sql(s"SELECT * FROM ks1_tuple_test1")

    df.count should be (1)
    df.first.getStruct(1).getString(0) should be ("xyz")
    df.first.getStruct(1).getInt(1) should be (2)
  }
}<|MERGE_RESOLUTION|>--- conflicted
+++ resolved
@@ -1,7 +1,6 @@
 package com.datastax.spark.connector.sql
 
 import scala.concurrent.Future
-import org.apache.spark.sql.{SQLContext, SparkSession}
 import org.apache.spark.sql.cassandra._
 import com.datastax.spark.connector.SparkCassandraITFlatSpecBase
 import com.datastax.spark.connector.cql.CassandraConnector
@@ -421,25 +420,21 @@
   }
 
   it should "allow to select rows with group by clause" in {
-<<<<<<< HEAD
-    val result = sparkSession.sql(s"SELECT count(*) FROM ks1_test1 GROUP BY b").collect()
-=======
-    val result = cc.sql(s"SELECT b, count(*) FROM test1 GROUP BY b order by b").collect()
+    val result = sparkSession.sql(s"SELECT b, count(*) FROM ks1_test1 GROUP BY b order by b").collect()
     result(0).getInt(0) should be (1)
     result(1).getInt(0) should be (2)
     result(0).getLong(1) should be (4L)
     result(1).getLong(1) should be (4L)
->>>>>>> 66f74159
     result should have length 2
   }
 
   it should "return correct count(*)" in {
-    val result = cc.sql(s"SELECT count(*) FROM test1").collect()
+    val result = sparkSession.sql(s"SELECT count(*) FROM ks1_test1").collect()
     result(0).getLong(0) should be (8L)
   }
 
   it should "return correct count(1)" in {
-    val result = cc.sql(s"SELECT count(1) FROM test1").collect()
+    val result = sparkSession.sql(s"SELECT count(1) FROM ks1_test1").collect()
     result(0).getLong(0) should be (8L)
   }
 
