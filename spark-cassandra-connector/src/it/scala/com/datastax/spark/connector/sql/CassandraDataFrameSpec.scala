--- conflicted
+++ resolved
@@ -7,16 +7,13 @@
 import com.datastax.spark.connector._
 import com.datastax.spark.connector.SparkCassandraITFlatSpecBase
 import com.datastax.spark.connector.cql.CassandraConnector
-<<<<<<< HEAD
 import com.datastax.spark.connector.embedded.YamlTransformations
+import com.datastax.spark.connector.rdd.CassandraTableScanRDD
 import com.datastax.driver.core.DataType
 import com.datastax.driver.core.ProtocolVersion._
-=======
-import com.datastax.spark.connector.rdd.CassandraTableScanRDD
-import org.apache.spark.sql.SQLContext
->>>>>>> 499eced1
+import org.apache.spark.rdd.RDD
 import org.apache.spark.sql.cassandra._
-import org.apache.spark.sql.SaveMode
+import org.apache.spark.sql.{Dataset, SaveMode}
 import org.apache.spark.sql.functions._
 import org.joda.time.LocalDate
 import org.scalatest.concurrent.Eventually
@@ -298,11 +295,28 @@
     firstRow should be((Byte.MinValue.toInt, Short.MinValue.toInt, "2016-08-03 00:00:00.0"))
   }
 
-<<<<<<< HEAD
+
+  it should "be able to set splitCount" in {
+    val df = sparkSession
+      .read
+      .cassandraFormat("kv", ks)
+      .option("splitCount", "120")
+      .load
+
+    def findCassandraTableScanRDD(rdd: RDD[_]): CassandraTableScanRDD[_] = {
+      rdd match {
+        case c: CassandraTableScanRDD[_] => c
+        case parent: RDD[_] => findCassandraTableScanRDD(parent.dependencies.head.rdd)
+      }
+    }
+
+    val rdd = findCassandraTableScanRDD(df.rdd)
+    rdd.readConf.splitCount should be (Some(120))
+  }
+
   //Test whether Pruned Source Reused Exchange is Broken
   it should "aggregate and union correctly" in {
     val table = "sparkc429"
-
     val data = List(TestData("A", 1, 7))
     val frame = sparkSession
       .sqlContext
@@ -333,17 +347,6 @@
     val m2 = min2.union(min1).collect
     m1 should contain theSameElementsAs m2
 
-=======
-  it should "be able to set splitCount" in {
-    val df = sqlContext
-      .read
-      .cassandraFormat("kv", ks)
-      .option("splitCount", "120")
-      .load
-
-    val rdd = df.rdd.dependencies.head.rdd.dependencies.head.rdd.asInstanceOf[CassandraTableScanRDD[_]]
-    rdd.readConf.splitCount should be (Some(120))
->>>>>>> 499eced1
   }
 
 
