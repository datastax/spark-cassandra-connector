package org.apache.spark.sql.cassandra

import org.scalatest.{FlatSpec, Matchers}
import com.datastax.spark.connector.cql._
import com.datastax.spark.connector.types.{IntType, TimeUUIDType}

class PredicatePushDownSpec extends FlatSpec with Matchers {

  // We don't want this test to rely on any Spark code,
  // so we're using our own Filters
  trait Filter
  case class EqFilter(columnName: String) extends Filter
  case class InFilter(columnName: String) extends Filter
  case class LtFilter(columnName: String) extends Filter
  case class GtFilter(columnName: String) extends Filter
  case object UnsupportedFilter extends Filter

  implicit object FilterOps extends PredicateOps[Filter] {
    override def columnName(p: Filter) = p match {
      case EqFilter(name) => name
      case InFilter(name) => name
      case LtFilter(name) => name
      case GtFilter(name) => name
      case UnsupportedFilter => throw new IllegalArgumentException("Unsupported predicate")
    }
    override def isRangePredicate(p: Filter) = p.isInstanceOf[LtFilter] || p.isInstanceOf[GtFilter]
    override def isSingleColumnPredicate(p: Filter) = p != UnsupportedFilter
    override def isEqualToPredicate(p: Filter) = p.isInstanceOf[EqFilter]
    override def isInPredicate(p: Filter) = p.isInstanceOf[InFilter]
  }

  val pk1 = ColumnDef("pk1", PartitionKeyColumn, IntType)
  val pk2 = ColumnDef("pk2", PartitionKeyColumn, IntType)
  val c1 = ColumnDef("c1", ClusteringColumn(0), IntType)
  val c2 = ColumnDef("c2", ClusteringColumn(1), IntType)
  val c3 = ColumnDef("c3", ClusteringColumn(2), IntType)
  val i1 = ColumnDef("i1", RegularColumn, IntType)
  val i2 = ColumnDef("i2", RegularColumn, IntType)
  val r1 = ColumnDef("r1", RegularColumn, IntType)
  val r2 = ColumnDef("r2", RegularColumn, IntType)

  val timeUUIDc1 = ColumnDef("c1", ClusteringColumn(0), TimeUUIDType)

  val table = TableDef(
    keyspaceName = "test",
    tableName = "test",
    partitionKey = Seq(pk1, pk2),
    clusteringColumns = Seq(c1, c2, c3),
    regularColumns = Seq(i1, i2, r1, r2),
    indexes = Seq(
      IndexDef("DummyIndex", "i1", "IndexOne", Map.empty),
      IndexDef("DummyIndex", "i2", "IndexTwo", Map.empty))
  )

<<<<<<< HEAD
  "BasicCassandraPredicatePushDown" should "push down all equality predicates restricting partition key columns" in {
=======
  val timeUUIDTable = TableDef(
    keyspaceName = "test",
    tableName = "uuidtab",
    partitionKey = Seq(pk1, pk2),
    clusteringColumns = Seq(timeUUIDc1),
    regularColumns = Seq(i1, i2, r1, r2)
  )

  "PredicatePushDown" should "push down all equality predicates restricting partition key columns" in {
>>>>>>> 57976a01
    val f1 = EqFilter("pk1")
    val f2 = EqFilter("pk2")
    val ppd = new BasicCassandraPredicatePushDown(Set[Filter](f1, f2), table)
    ppd.predicatesToPushDown should contain allOf(f1, f2)
    ppd.predicatesToPreserve shouldBe empty
  }

  it should " break if the user tries to use a TimeUUID column in a non-eq predicate" in {
    val f1 = GtFilter("c1")
    val ex = intercept[IllegalArgumentException] {
      val ppd = new PredicatePushDown(Set[Filter](f1), timeUUIDTable)
    }
  }

  it should " work if the user tries to use a TimeUUID column in a eq predicate" in {
    val f1 = EqFilter("c1")
    val ppd = new PredicatePushDown(Set[Filter](f1), timeUUIDTable)
    ppd.predicatesToPushDown should contain (f1)
    ppd.predicatesToPreserve shouldBe empty
  }

  it should "not push down a partition key predicate for a part of the partition key" in {
    val f1 = EqFilter("pk1")
    val ppd1 = new BasicCassandraPredicatePushDown(Set[Filter](f1), table)
    ppd1.predicatesToPushDown shouldBe empty
    ppd1.predicatesToPreserve should contain(f1)

    val f2 = EqFilter("pk2")
    val ppd2 = new BasicCassandraPredicatePushDown(Set[Filter](f2), table)
    ppd2.predicatesToPushDown shouldBe empty
    ppd2.predicatesToPreserve should contain(f2)
  }

  it should "not push down a range partition key predicate" in {
    val f1 = EqFilter("pk1")
    val f2 = LtFilter("pk2")
    val ppd = new BasicCassandraPredicatePushDown(Set[Filter](f1, f2), table)
    ppd.predicatesToPushDown shouldBe empty
    ppd.predicatesToPreserve should contain allOf(f1, f2)
  }

  it should "push down an IN partition key predicate on the last partition key column" in {
    val f1 = EqFilter("pk1")
    val f2 = InFilter("pk2")
    val ppd = new BasicCassandraPredicatePushDown(Set[Filter](f1, f2), table)
    ppd.predicatesToPushDown should contain allOf(f1, f2)
    ppd.predicatesToPreserve shouldBe empty
  }

  it should "not push down an IN partition key predicate on the non-last partition key column" in {
    val f1 = InFilter("pk1")
    val f2 = EqFilter("pk2")
    val ppd = new BasicCassandraPredicatePushDown(Set[Filter](f1, f2), table)
    ppd.predicatesToPushDown shouldBe empty
    ppd.predicatesToPreserve should contain allOf(f1, f2)
  }

  it should "push down the first clustering column predicate" in {
    val f1 = EqFilter("c1")
    val ppd = new BasicCassandraPredicatePushDown(Set[Filter](f1), table)
    ppd.predicatesToPushDown should contain only f1
    ppd.predicatesToPreserve shouldBe empty
  }

  it should "push down the first and the second clustering column predicate" in {
    val f1 = EqFilter("c1")
    val f2 = LtFilter("c2")
    val ppd = new BasicCassandraPredicatePushDown(Set[Filter](f1, f2), table)
    ppd.predicatesToPushDown should contain only(f1, f2)
    ppd.predicatesToPreserve shouldBe empty
  }

  it should "push down restrictions on only the initial clustering columns" in {
    val f1 = EqFilter("c1")
    val f2 = EqFilter("c3")
    
    val ppd1 = new BasicCassandraPredicatePushDown(Set[Filter](f1, f2), table)
    ppd1.predicatesToPushDown should contain only f1
    ppd1.predicatesToPreserve should contain only f2

    val ppd2 = new BasicCassandraPredicatePushDown(Set[Filter](f2), table)
    ppd2.predicatesToPushDown shouldBe empty
    ppd2.predicatesToPreserve should contain only f2
  }

  it should "push down only one range predicate restricting the first clustering column, " +
      "if there are more range predicates on different clustering columns" in {
    val f1 = LtFilter("c1")
    val f2 = LtFilter("c2")
    val ppd = new BasicCassandraPredicatePushDown(Set[Filter](f1, f2), table)
    ppd.predicatesToPushDown should contain only f1
    ppd.predicatesToPreserve should contain only f2
  }

  it should "push down multiple range predicates for the same clustering column" in {
    val f1 = LtFilter("c1")
    val f2 = GtFilter("c1")
    val ppd = new BasicCassandraPredicatePushDown(Set[Filter](f1, f2), table)
    ppd.predicatesToPushDown should contain allOf (f1, f2)
    ppd.predicatesToPreserve shouldBe empty
  }

  it should "push down clustering column predicates when the last clustering column is restricted by IN" in {
    val f1 = EqFilter("c1")
    val f2 = EqFilter("c2")
    val f3 = InFilter("c3")
    val ppd = new BasicCassandraPredicatePushDown(Set[Filter](f1, f2, f3), table)
    ppd.predicatesToPushDown should contain only(f1, f2, f3)
    ppd.predicatesToPreserve shouldBe empty
  }

  it should "stop pushing down clustering column predicates on the first range predicate" in {
    val f1 = EqFilter("c1")
    val f2 = LtFilter("c2")
    val f3 = EqFilter("c3")
    val ppd = new BasicCassandraPredicatePushDown(Set[Filter](f1, f2, f3), table)
    ppd.predicatesToPushDown should contain only(f1, f2)
    ppd.predicatesToPreserve should contain only f3
  }

  it should "not push down IN restriction on non-last column" in {
    val f1 = EqFilter("c1")
    val f2 = InFilter("c2")
    val f3 = EqFilter("c3")
    val ppd = new BasicCassandraPredicatePushDown(Set[Filter](f1, f2, f3), table)
    ppd.predicatesToPushDown should contain only f1
    ppd.predicatesToPreserve should contain only (f2, f3)
  }

  it should "not push down any clustering column predicates, if the first clustering column is missing" in {
    val f1 = EqFilter("c2")
    val ppd = new BasicCassandraPredicatePushDown(Set[Filter](f1), table)
    ppd.predicatesToPushDown shouldBe empty
    ppd.predicatesToPreserve should contain only f1
  }

  it should "push down equality predicates on regular indexed columns" in {
    val f1 = EqFilter("i1")
    val ppd = new BasicCassandraPredicatePushDown(Set[Filter](f1), table)
    ppd.predicatesToPushDown should contain only f1
    ppd.predicatesToPreserve shouldBe empty
  }

  it should "not push down range predicates on regular indexed columns" in {
    val f1 = LtFilter("i1")
    val ppd = new BasicCassandraPredicatePushDown(Set[Filter](f1), table)
    ppd.predicatesToPushDown shouldBe empty
    ppd.predicatesToPreserve should contain only f1
  }

  it should "not push down IN predicates on regular indexed columns" in {
    val f1 = InFilter("i1")
    val ppd = new BasicCassandraPredicatePushDown(Set[Filter](f1), table)
    ppd.predicatesToPushDown shouldBe empty
    ppd.predicatesToPreserve should contain only f1
  }

  it should "push down predicates on regular non-indexed and indexed columns" in {
    val f1 = EqFilter("r1")
    val f2 = EqFilter("r2")
    val f3 = EqFilter("i1")
    val ppd = new BasicCassandraPredicatePushDown(Set[Filter](f1, f2, f3), table)
    ppd.predicatesToPushDown should contain allOf(f1, f2, f3)
    ppd.predicatesToPreserve shouldBe empty
  }

  it should "not push down predicates on regular non-indexed columns if indexed ones are not included" in {
    val f1 = EqFilter("r1")
    val f2 = EqFilter("r2")
    val ppd = new BasicCassandraPredicatePushDown(Set[Filter](f1, f2), table)
    ppd.predicatesToPushDown shouldBe empty
    ppd.predicatesToPreserve should contain allOf(f1, f2)
  }
  
  it should "prefer to push down equality predicates over range predicates" in {
    val f1 = EqFilter("c1")
    val f2 = EqFilter("c2")
    val f3 = LtFilter("c2")
    val ppd = new BasicCassandraPredicatePushDown(Set[Filter](f1, f2, f3), table)
    ppd.predicatesToPushDown should contain only(f1, f2)
    ppd.predicatesToPreserve should contain only f3
  }

  it should "not push down unsupported predicates" in {
    val f1 = EqFilter("i1")
    val f2 = UnsupportedFilter
    val ppd = new BasicCassandraPredicatePushDown(Set[Filter](f1, f2), table)
    ppd.predicatesToPushDown should contain only f1
    ppd.predicatesToPreserve should contain only f2
  }
}<|MERGE_RESOLUTION|>--- conflicted
+++ resolved
@@ -38,6 +38,7 @@
   val i2 = ColumnDef("i2", RegularColumn, IntType)
   val r1 = ColumnDef("r1", RegularColumn, IntType)
   val r2 = ColumnDef("r2", RegularColumn, IntType)
+  val t1 = ColumnDef("t1", RegularColumn, TimeUUIDType)
 
   val timeUUIDc1 = ColumnDef("c1", ClusteringColumn(0), TimeUUIDType)
 
@@ -52,19 +53,15 @@
       IndexDef("DummyIndex", "i2", "IndexTwo", Map.empty))
   )
 
-<<<<<<< HEAD
-  "BasicCassandraPredicatePushDown" should "push down all equality predicates restricting partition key columns" in {
-=======
   val timeUUIDTable = TableDef(
     keyspaceName = "test",
     tableName = "uuidtab",
     partitionKey = Seq(pk1, pk2),
     clusteringColumns = Seq(timeUUIDc1),
-    regularColumns = Seq(i1, i2, r1, r2)
+    regularColumns = Seq(i1, i2, r1, r2, t1)
   )
 
-  "PredicatePushDown" should "push down all equality predicates restricting partition key columns" in {
->>>>>>> 57976a01
+  "BasicCassandraPredicatePushDown" should "push down all equality predicates restricting partition key columns" in {
     val f1 = EqFilter("pk1")
     val f2 = EqFilter("pk2")
     val ppd = new BasicCassandraPredicatePushDown(Set[Filter](f1, f2), table)
@@ -72,16 +69,24 @@
     ppd.predicatesToPreserve shouldBe empty
   }
 
-  it should " break if the user tries to use a TimeUUID column in a non-eq predicate" in {
+  it should " break if the user tries to use a TimeUUID on a fully unhandled predicate" in {
+    val f1 = GtFilter("t1")
+
+    val ex = intercept[IllegalArgumentException] {
+      val ppd = new BasicCassandraPredicatePushDown(Set[Filter](f1), timeUUIDTable)
+    }
+  }
+
+  it should " work if the user tries to use a TimeUUID on a fully handled predicate" in {
     val f1 = GtFilter("c1")
-    val ex = intercept[IllegalArgumentException] {
-      val ppd = new PredicatePushDown(Set[Filter](f1), timeUUIDTable)
-    }
+    val ppd = new BasicCassandraPredicatePushDown(Set[Filter](f1), timeUUIDTable)
+    ppd.predicatesToPushDown should contain (f1)
+    ppd.predicatesToPreserve shouldBe empty
   }
 
   it should " work if the user tries to use a TimeUUID column in a eq predicate" in {
     val f1 = EqFilter("c1")
-    val ppd = new PredicatePushDown(Set[Filter](f1), timeUUIDTable)
+    val ppd = new BasicCassandraPredicatePushDown(Set[Filter](f1), timeUUIDTable)
     ppd.predicatesToPushDown should contain (f1)
     ppd.predicatesToPreserve shouldBe empty
   }
