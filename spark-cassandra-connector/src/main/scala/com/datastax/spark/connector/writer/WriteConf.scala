package com.datastax.spark.connector.writer

import com.datastax.spark.connector.cql.{RegularColumn, ColumnDef}
import com.datastax.spark.connector.types.ColumnType
import com.datastax.spark.connector.{BytesInBatch, RowsInBatch, BatchSize}
import org.apache.commons.configuration.ConfigurationException
import org.apache.spark.SparkConf

import com.datastax.driver.core.{DataType, ConsistencyLevel}

/** Write settings for RDD
  *
  * @param batchSize approx. number of bytes to be written in a single batch or 
  *                  exact number of rows to be written in a single batch;
  *                         
  * @param consistencyLevel consistency level for writes, default LOCAL_ONE
  * @param parallelismLevel number of batches to be written in parallel
  * @param ttl       the default TTL value which is used when it is defined (in seconds)
  * @param timestamp the default timestamp value which is used when it is defined (in microseconds)
  */

case class WriteConf(
  batchSize: BatchSize = BatchSize.Automatic,
  consistencyLevel: ConsistencyLevel = WriteConf.DefaultConsistencyLevel,
  parallelismLevel: Int = WriteConf.DefaultParallelismLevel,
<<<<<<< HEAD
  ttl: WriteOption[Int] = TTLOption.auto,
  timestamp: WriteOption[Long] = TimestampOption.auto) {
=======
  ttl: TTLOption = TTLOption.auto,
  timestamp: TimestampOption = TimestampOption.auto) {
>>>>>>> 1713688b

  private[writer] val optionPlaceholders: Seq[String] = Seq(ttl, timestamp).collect {
    case PerRowWriteOption(placeholder) => placeholder
  }

  private[writer] val optionsAsColumns: (String, String) => Seq[ColumnDef] = { (keyspace, table) =>
    def toRegularColDef(opt: WriteOption[_], dataType: DataType) = opt match {
      case PerRowWriteOption(placeholder) =>
        Some(ColumnDef(keyspace, table, placeholder, RegularColumn, ColumnType.fromDriverType(dataType)))
      case _ => None
    }

    Seq(toRegularColDef(ttl, DataType.cint()), toRegularColDef(timestamp, DataType.bigint())).flatten
  }

}


object WriteConf {
  val DefaultConsistencyLevel = ConsistencyLevel.LOCAL_ONE
  val DefaultBatchSizeInBytes = 16 * 1024
  val DefaultParallelismLevel = 8

  def fromSparkConf(conf: SparkConf): WriteConf = {

    val batchSizeInBytes = conf.getInt(
      "spark.cassandra.output.batch.size.bytes", DefaultBatchSizeInBytes)

    val consistencyLevel = ConsistencyLevel.valueOf(
      conf.get("spark.cassandra.output.consistency.level", DefaultConsistencyLevel.name()))

    val batchSizeInRowsStr = conf.get(
      "spark.cassandra.output.batch.size.rows", "auto")

    val batchSize = {
      val Number = "([0-9]+)".r
      batchSizeInRowsStr match {
        case "auto" => BytesInBatch(batchSizeInBytes)
        case Number(x) => RowsInBatch(x.toInt)
        case other =>
          throw new ConfigurationException(
            s"Invalid value of spark.cassandra.output.batch.size.rows: $other. Number or 'auto' expected")
      }
    }

    val parallelismLevel = conf.getInt(
      "spark.cassandra.output.concurrent.writes", DefaultParallelismLevel)

    WriteConf(
      batchSize = batchSize,
      consistencyLevel = consistencyLevel,
      parallelismLevel = parallelismLevel)

  }

}<|MERGE_RESOLUTION|>--- conflicted
+++ resolved
@@ -23,13 +23,8 @@
   batchSize: BatchSize = BatchSize.Automatic,
   consistencyLevel: ConsistencyLevel = WriteConf.DefaultConsistencyLevel,
   parallelismLevel: Int = WriteConf.DefaultParallelismLevel,
-<<<<<<< HEAD
-  ttl: WriteOption[Int] = TTLOption.auto,
-  timestamp: WriteOption[Long] = TimestampOption.auto) {
-=======
   ttl: TTLOption = TTLOption.auto,
   timestamp: TimestampOption = TimestampOption.auto) {
->>>>>>> 1713688b
 
   private[writer] val optionPlaceholders: Seq[String] = Seq(ttl, timestamp).collect {
     case PerRowWriteOption(placeholder) => placeholder
