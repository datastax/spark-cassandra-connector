--- conflicted
+++ resolved
@@ -4,18 +4,14 @@
 import java.nio.ByteBuffer
 import java.util.{Collection => JCollection, Iterator => JIterator}
 
-import com.datastax.driver.core._
-import com.datastax.driver.core.policies.LoadBalancingPolicy
-import org.apache.spark.Logging
-
 import scala.collection.JavaConversions._
 import scala.util.Random
 
-<<<<<<< HEAD
+import com.datastax.driver.core._
+import com.datastax.driver.core.policies.LoadBalancingPolicy
+
 import com.datastax.spark.connector.util.Logging
 
-=======
->>>>>>> 1a17818d
 /** Selects local node first and then nodes in local DC in random order. Never selects nodes from other DCs.
   * For writes, if a statement has a routing key set, this LBP is token aware - it prefers the nodes which
   * are replicas of the computed token to the other nodes. */
