--- conflicted
+++ resolved
@@ -11,18 +11,8 @@
 }
 
 case class ListType[T](elemType: ColumnType[T]) extends CollectionColumnType[Vector[T]] {
-<<<<<<< HEAD
   @transient implicit lazy val elemTypeTag = SparkReflectionLock.synchronized { elemType.scalaTypeTag }
   @transient lazy val scalaTypeTag = SparkReflectionLock.synchronized { implicitly[TypeTag[Vector[T]]] }
-=======
-
-  @transient
-  lazy val scalaTypeTag = {
-    implicit val elemTypeTag = elemType.scalaTypeTag
-    implicitly[TypeTag[Vector[T]]]
-  }
-
->>>>>>> df554bf8
   def cqlTypeName = s"list<${elemType.cqlTypeName}>"
 
   override def converterToCassandra: TypeConverter[_ <: AnyRef] =
@@ -34,18 +24,8 @@
 }
 
 case class SetType[T](elemType: ColumnType[T]) extends CollectionColumnType[Set[T]] {
-<<<<<<< HEAD
   @transient implicit lazy val elemTypeTag = SparkReflectionLock.synchronized { elemType.scalaTypeTag }
   @transient lazy val scalaTypeTag = SparkReflectionLock.synchronized { implicitly[TypeTag[Set[T]]] }
-=======
-
-  @transient
-  lazy val scalaTypeTag = {
-    implicit val elemTypeTag = elemType.scalaTypeTag
-    implicitly[TypeTag[Set[T]]]
-  }
-
->>>>>>> df554bf8
   def cqlTypeName = s"set<${elemType.cqlTypeName}>"
 
   override def converterToCassandra: TypeConverter[_ <: AnyRef] =
@@ -59,20 +39,9 @@
 
 case class MapType[K, V](keyType: ColumnType[K], valueType: ColumnType[V])
   extends CollectionColumnType[Map[K, V]] {
-<<<<<<< HEAD
   @transient implicit lazy val keyTypeTag = SparkReflectionLock.synchronized { keyType.scalaTypeTag }
   @transient implicit lazy val valueTypeTag = SparkReflectionLock.synchronized { valueType.scalaTypeTag }
   @transient lazy val scalaTypeTag = SparkReflectionLock.synchronized { implicitly[TypeTag[Map[K, V]]] }
-=======
-
-  @transient
-  lazy val scalaTypeTag = {
-    implicit val keyTypeTag = keyType.scalaTypeTag
-    implicit val valueTypeTag = valueType.scalaTypeTag
-    implicitly[TypeTag[Map[K, V]]]
-  }
-
->>>>>>> df554bf8
   def cqlTypeName = s"map<${keyType.cqlTypeName}, ${valueType.cqlTypeName}>"
 
   override def converterToCassandra: TypeConverter[_ <: AnyRef] =
