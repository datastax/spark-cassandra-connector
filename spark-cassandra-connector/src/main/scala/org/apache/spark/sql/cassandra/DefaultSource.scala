--- conflicted
+++ resolved
@@ -125,12 +125,8 @@
     val keyspaceName = parameters(CassandraDataSourceKeyspaceNameProperty)
     val clusterName = parameters.get(CassandraDataSourceClusterNameProperty)
     val pushdown : Boolean = parameters.getOrElse(CassandraDataSourcePushdownEnableProperty, "true").toBoolean
-<<<<<<< HEAD
+    val confirmTruncate : Boolean = parameters.getOrElse(CassandraDataSourceConfirmTruncateProperty, "false").toBoolean
     val cassandraConfs = parameters
-=======
-    val confirmTruncate : Boolean = parameters.getOrElse(CassandraDataSourceConfirmTruncateProperty, "false").toBoolean
-    val cassandraConfs = buildConfMap(parameters)
->>>>>>> ad728444
 
     (TableRef(tableName, keyspaceName, clusterName), CassandraSourceOptions(pushdown, confirmTruncate, cassandraConfs))
   }
