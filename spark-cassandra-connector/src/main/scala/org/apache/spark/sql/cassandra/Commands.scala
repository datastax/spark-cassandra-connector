package org.apache.spark.sql.cassandra

import org.apache.spark.sql.catalyst.expressions._
import org.apache.spark.sql.execution.RunnableCommand
import org.apache.spark.sql.SQLContext
import org.apache.spark.sql.types.{StringType, StructField, StructType}

import Commands._

/**
 * Drops a table from the metastore and removes it if it is cached.
 */
private[cassandra] case class DropTable(
    tableIdentifier: Seq[String]) extends RunnableCommand {

  override def run(sqlContext: SQLContext) = {
    val cc = cassandraSQLContext(sqlContext)
    val tableRef = cc.catalog.tableRefFrom(tableIdentifier)
    try {
      //TODO OSS SPARK should be updated to use tableIdentifier
      cc.cacheManager.tryUncacheQuery(cc.table(tableRef.table))
    } catch {
      // This table's metadata is not in
      case _: org.apache.hadoop.hive.ql.metadata.InvalidTableException =>
      // Other Throwables can be caused by users providing wrong parameters in OPTIONS
      // (e.g. invalid paths). We catch it and log a warning message.
      // Users should be able to drop such kinds of tables regardless if there is an error.
      case e: Throwable => log.warn(s"${e.getMessage}")
    }
    cc.catalog.unregisterTable(tableRef)
    Seq.empty[Row]
  }

  override def output: Seq[Attribute] = Seq.empty
}

/**
 * Rename a table from the metastore.
 */
private[cassandra] case class RenameTable(
       tableIdentifier: Seq[String],
       newName: String) extends RunnableCommand {

  override def run(sqlContext: SQLContext) = {
    val cc = cassandraSQLContext(sqlContext)
    val tableRef = cc.catalog.tableRefFrom(tableIdentifier)
    try {
      //TODO OSS SPARK should be updated to use tableIdentifier
      cc.cacheManager.tryUncacheQuery(cc.table(tableRef.table))
    } catch {
      // This table's metadata is not in
      case _: org.apache.hadoop.hive.ql.metadata.InvalidTableException =>
      // Other Throwables can be caused by users providing wrong parameters in OPTIONS
      // (e.g. invalid paths). We catch it and log a warning message.
      // Users should be able to drop such kinds of tables regardless if there is an error.
      case e: Throwable => log.warn(s"${e.getMessage}")
    }
    val metadata = cc.catalog.getTableMetadata(tableRef)
    if (metadata.nonEmpty) {
      cc.catalog.unregisterTable(tableRef)
      val newTableIdent =
        TableRef(newName, tableRef.keyspace, tableRef.cluster)
      val data = metadata.get
      cc.catalog.registerTable(
        newTableIdent,
        data.source,
        data.schema,
        data.options)
    }
    Seq.empty[Row]
  }

  override def output: Seq[Attribute] = Seq.empty
}

/** Set table schema */
private[cassandra] case class SetTableSchema(
    tableIdentifier: Seq[String],
    schemaJsonString: String) extends RunnableCommand {

  override def run(sqlContext: SQLContext) = {
    val cc = cassandraSQLContext(sqlContext)
    val tableRef = cc.catalog.tableRefFrom(tableIdentifier)
    cc.catalog.setTableSchema(tableRef, schemaJsonString)
    Seq.empty[Row]
  }

  override def output: Seq[Attribute] = Seq.empty
}

/** Set an option of table options */
private[cassandra] case class SetTableOption(
    tableIdentifier: Seq[String],
    key: String,
    value: String) extends RunnableCommand {

  override def run(sqlContext: SQLContext) = {
    val cc = cassandraSQLContext(sqlContext)
    val tableRef = cc.catalog.tableRefFrom(tableIdentifier)
    cc.catalog.setTableOption(tableRef, key, value)
    Seq.empty[Row]
  }

  override def output: Seq[Attribute] = Seq.empty
}

/** Remove an option of table options */
private[cassandra] case class RemoveTableOption(
    tableIdentifier: Seq[String], key: String) extends RunnableCommand {

  override def run(sqlContext: SQLContext) = {
    val cc = cassandraSQLContext(sqlContext)
    val tableRef = cc.catalog.tableRefFrom(tableIdentifier)
    cc.catalog.removeTableOption(tableRef, key)
    Seq.empty[Row]
  }

  override def output: Seq[Attribute] = Seq.empty
}

/** Remove table schema */
private[cassandra] case class RemoveTableSchema(
    tableIdentifier: Seq[String]) extends RunnableCommand {
  override def run(sqlContext: SQLContext) = {
    val cc = cassandraSQLContext(sqlContext)
    val tableRef = cc.catalog.tableRefFrom(tableIdentifier)
    cc.catalog.removeTableSchema(tableRef)
    Seq.empty[Row]
  }

  override def output: Seq[Attribute] = Seq.empty
}

/** Change the current used cluster */
private[cassandra] case class UseCluster(
    cluster: String) extends RunnableCommand {

  override def run(sqlContext: SQLContext) = {
    val cc = cassandraSQLContext(sqlContext)
    cc.useCluster(cluster)
    Seq.empty[Row]
  }

  override def output: Seq[Attribute] = Seq.empty
}

/** Change the current used database */
private[cassandra] case class UseDatabase(
    databaseIdentifier: Seq[String]) extends RunnableCommand {

  override def run(sqlContext: SQLContext) = {
    val cc = cassandraSQLContext(sqlContext)
    val (clusterName, databaseName) =
      clusterDBFrom(databaseIdentifier, cc)
    cc.useCluster(clusterName)
    cc.useDatabase(databaseName)
    Seq.empty[Row]
  }

  override def output: Seq[Attribute] = Seq.empty
}

/** List table names for a database of a cluster */
private[cassandra] case class ShowTables(
    databaseIdentifier: Seq[String]) extends RunnableCommand {

  override def run(sqlContext: SQLContext) = {
    val cc = cassandraSQLContext(sqlContext)
    val (clusterName, databaseName) =
      clusterDBFrom(databaseIdentifier, cc)
    val tables =
      cc.catalog.getTables(Option(databaseName), Option(clusterName))
    tables.map(_._1).map(name => Row(name))
  }

  override val output: Seq[Attribute] = {
    val schema = StructType(
      StructField("tableName", StringType, false) :: Nil)

    schema.toAttributes
  }
}

/** List database names for a cluster */
private[cassandra] case class ShowDatabases(
    clusterIdentifier: Seq[String]) extends RunnableCommand {

  override def run(sqlContext: SQLContext) = {
    val cc = cassandraSQLContext(sqlContext)
    val id = clusterIdentifier.reverse.lift
    val clusterName = id(0).getOrElse(cc.getCluster)
    val databases = cc.catalog.getDatabases(Option(clusterName))
    databases.map(name => Row(name))
  }

  override val output: Seq[Attribute] = {
    val schema = StructType(
      StructField("databaseName", StringType, false) :: Nil)

    schema.toAttributes
  }
}

/** List cluster names */
private[cassandra] case class ShowClusters() extends RunnableCommand {
  override def run(sqlContext: SQLContext) = {
    val cc = cassandraSQLContext(sqlContext)
    val clusters = cc.catalog.getClusters()
    clusters.map(name => Row(name))
  }

  override val output: Seq[Attribute] = {
    val schema = StructType(
      StructField("clusterName", StringType, false) :: Nil)

    schema.toAttributes
  }
}

/** Create a database in metastore */
private[cassandra] case class CreateDatabase(
    databaseIdentifier: Seq[String]) extends RunnableCommand {

  override def run(sqlContext: SQLContext) = {
    val cc = cassandraSQLContext(sqlContext)
    val (clusterName, databaseName) =
      clusterDBFrom(databaseIdentifier, cc)
    cc.catalog.createDatabase(databaseName, Option(clusterName))
    Seq.empty[Row]
  }

  override def output: Seq[Attribute] = Seq.empty
}

/** Create a cluster in metastore */
private[cassandra] case class CreateCluster(
    cluster: String) extends RunnableCommand {

  override def run(sqlContext: SQLContext) = {
    val cc = cassandraSQLContext(sqlContext)
    cc.catalog.createCluster(cluster)
    Seq.empty[Row]
  }

  override def output: Seq[Attribute] = Seq.empty
}

/** Drop a database from metastore */
private[cassandra] case class DropDatabase(
    databaseIdentifier: Seq[String]) extends RunnableCommand {

  override def run(sqlContext: SQLContext) = {
    val cc = cassandraSQLContext(sqlContext)
    val (clusterName, databaseName) =
      clusterDBFrom(databaseIdentifier, cc)
    cc.catalog.unregisterDatabase(databaseName, Option(clusterName))
    Seq.empty[Row]
  }

  override def output: Seq[Attribute] = Seq.empty
}

/** Drop a cluster from metastore */
private[cassandra] case class DropCluster(
    cluster: String) extends RunnableCommand {

  override def run(sqlContext: SQLContext) = {
    val cc = cassandraSQLContext(sqlContext)
    cc.catalog.unregisterCluster(cluster)
    Seq.empty[Row]
  }
<<<<<<< HEAD

  override def output: Seq[Attribute] = Seq.empty
=======
}


object Commands {
  /** Get cluster name and database name from database identifier */
  def clusterDBFrom(
    databaseIdentifier: Seq[String],
    cc: CassandraSQLContext) : (String, String) = {
    val id = databaseIdentifier.reverse.lift
    val clusterName = id(1).getOrElse(cc.getCluster)
    val databaseName = id(0).getOrElse(cc.getKeyspace)
    (clusterName, databaseName)
  }

  def cassandraSQLContext(
      sqlContext: SQLContext) : CassandraSQLContext = {
    sqlContext.asInstanceOf[CassandraSQLContext]
  }
>>>>>>> 6d5dc05d
}<|MERGE_RESOLUTION|>--- conflicted
+++ resolved
@@ -269,10 +269,8 @@
     cc.catalog.unregisterCluster(cluster)
     Seq.empty[Row]
   }
-<<<<<<< HEAD
-
-  override def output: Seq[Attribute] = Seq.empty
-=======
+
+  override def output: Seq[Attribute] = Seq.empty
 }
 
 
@@ -291,5 +289,4 @@
       sqlContext: SQLContext) : CassandraSQLContext = {
     sqlContext.asInstanceOf[CassandraSQLContext]
   }
->>>>>>> 6d5dc05d
 }