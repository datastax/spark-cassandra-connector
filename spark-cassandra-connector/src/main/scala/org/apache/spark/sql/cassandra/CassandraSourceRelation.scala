package org.apache.spark.sql.cassandra

import org.apache.spark.{SparkConf, Logging}

import org.apache.spark.rdd.RDD
import org.apache.spark.sql.cassandra.CassandraSQLRow.CassandraSQLRowReader
import org.apache.spark.sql.sources._
import org.apache.spark.sql.types._
import org.apache.spark.sql.{sources, DataFrame, Row, SQLContext}

import com.datastax.spark.connector._
import com.datastax.spark.connector.cql.{CassandraConnectorConf, CassandraConnector, Schema, ColumnDef}
import com.datastax.spark.connector.rdd.{CassandraRDD, ReadConf}
import com.datastax.spark.connector.writer.{WriteConf, SqlRowWriter}
import com.datastax.spark.connector.util.Quote._

import DataTypeConverter._

/**
 * Implements [[BaseRelation]]]], [[InsertableRelation]]]] and [[PrunedFilteredScan]]]]
 * It inserts data to and scans Cassandra table. If filterPushdown is true, it pushs down
 * some filters to CQL
 *
 */
private[cassandra] class CassandraSourceRelation(
    tableRef: TableRef,
    userSpecifiedSchema: Option[StructType],
    filterPushdown: Boolean,
    tableSizeInBytes: Option[Long],
    connector: CassandraConnector,
    readConf: ReadConf,
    writeConf: WriteConf,
    override val sqlContext: SQLContext)
  extends BaseRelation
  with InsertableRelation
  with PrunedFilteredScan
  with Logging {

  private[this] val tableDef = Schema.fromCassandra(connector)
    .keyspaceByName(tableRef.keyspace).tableByName(tableRef.table)

  override def schema: StructType = {
    userSpecifiedSchema.getOrElse(StructType(tableDef.allColumns.map(toStructField)))
  }

  override def insert(data: DataFrame, overwrite: Boolean): Unit = {
    if (overwrite) {
      connector.withSessionDo {
        val keyspace = quote(tableRef.keyspace)
        val table = quote(tableRef.table)
        session => session.execute(s"TRUNCATE $keyspace.$table")
      }
    }

    implicit val rwf = SqlRowWriter.Factory
    data.rdd.saveToCassandra(tableRef.keyspace, tableRef.table, AllColumns, writeConf)
  }

  override def sizeInBytes: Long = {
    //TODO  Retrieve table size from C* system table from Cassandra 2.1.4
    // If it's not found, use SQLConf default setting
    tableSizeInBytes.getOrElse(sqlContext.conf.defaultSizeInBytes)
  }

  implicit val cassandraConnector = connector
  implicit val readconf = readConf
  private[this] val baseRdd =
    sqlContext.sparkContext.cassandraTable[CassandraSQLRow](tableRef.keyspace, tableRef.table)

  def buildScan() : RDD[Row] = baseRdd.asInstanceOf[RDD[Row]]

  override def buildScan(requiredColumns: Array[String], filters: Array[Filter]): RDD[Row] = {
    val prunedRdd = maybeSelect(baseRdd, requiredColumns)
    logInfo(s"filters: ${filters.mkString(", ")}")
    val prunedFilteredRdd = {
      if(filterPushdown) {
        val pushdownFilters = FilterPushdown.pushdown(filters, tableDef)
        logInfo(s"pushdown filters: ${pushdownFilters.toString()}")
        val filteredRdd = maybePushdownFilters(prunedRdd, pushdownFilters)
        filteredRdd.asInstanceOf[RDD[Row]]
      } else {
        prunedRdd
      }
    }
    prunedFilteredRdd.asInstanceOf[RDD[Row]]
  }

  /** Define a type for CassandraRDD[CassandraSQLRow]. It's used by following methods */
  private type RDDType = CassandraRDD[CassandraSQLRow]

  /** Transfer selection to limit to columns specified */
  private def maybeSelect(rdd: RDDType, requiredColumns: Array[String]) : RDDType = {
    if (requiredColumns.nonEmpty) {
      rdd.select(requiredColumns.map(column => column: NamedColumnRef): _*)
    } else {
      rdd
    }
  }

  /** Push down filters to CQL query */
  private def maybePushdownFilters(rdd: RDDType, filters: Seq[Filter]) : RDDType = {
    whereClause(filters) match {
      case (cql, values) if values.nonEmpty => rdd.where(cql, values: _*)
      case _ => rdd
    }
  }

  /** Construct Cql clause and retrieve the values from filter */
  private def filterToCqlAndValue(filter: Any): (String, Seq[Any]) = {
    filter match {
      case sources.EqualTo(attribute, value)            => (s"${quote(attribute)} = ?", Seq(value))
      case sources.LessThan(attribute, value)           => (s"${quote(attribute)} < ?", Seq(value))
      case sources.LessThanOrEqual(attribute, value)    => (s"${quote(attribute)} <= ?", Seq(value))
      case sources.GreaterThan(attribute, value)        => (s"${quote(attribute)} > ?", Seq(value))
      case sources.GreaterThanOrEqual(attribute, value) => (s"${quote(attribute)} >= ?", Seq(value))
      case sources.In(attribute, values)                 =>
        (quote(attribute) + " IN " + values.map(_ => "?").mkString("(", ", ", ")"), values.toSeq)
      case _ =>
        throw new UnsupportedOperationException(
          s"It's not a valid filter $filter to be pushed down, only >, <, >=, <= and In are allowed.")
    }
  }

  /** Construct where clause from pushdown filters */
  private def whereClause(pushdownFilters: Seq[Any]): (String, Seq[Any]) = {
    val cqlValue = pushdownFilters.map(filterToCqlAndValue)
    val cql = cqlValue.map(_._1).mkString(" AND ")
    val args = cqlValue.flatMap(_._2)
    (cql, args)
  }
}


object CassandraSourceRelation {

  val tableSizeInBytesProperty = "spark.cassandra.table.size.in.bytes"

  val Properties = Seq(
    tableSizeInBytesProperty
  )

  val defaultClusterName = "default"

  def apply(
      tableRef: TableRef,
      sqlContext: SQLContext,
      options: CassandraSourceOptions = CassandraSourceOptions(),
      schema : Option[StructType] = None) : CassandraSourceRelation = {

<<<<<<< HEAD
    val conf = consolidateConfs(sqlContext, tableRef, options.cassandraConfs)
=======
    val sparkConf = sqlContext.sparkContext.getConf
    val sqlConf = sqlContext.getAllConfs
    val conf = consolidateConfs(sparkConf, sqlConf, tableRef, options.cassandraConfs)
>>>>>>> 4d4e012a
    val tableSizeInBytesString = conf.getOption(tableSizeInBytesProperty)
    val tableSizeInBytes = if (tableSizeInBytesString.nonEmpty) Option(tableSizeInBytesString.get.toLong) else None
    val cassandraConnector = new CassandraConnector(CassandraConnectorConf(conf))
    val readConf = ReadConf.fromSparkConf(conf)
    val writeConf = WriteConf.fromSparkConf(conf)

    new CassandraSourceRelation(
      tableRef = tableRef,
      userSpecifiedSchema = schema,
      filterPushdown = options.pushdown,
      tableSizeInBytes = tableSizeInBytes,
      connector = cassandraConnector,
      readConf = readConf,
      writeConf = writeConf,
      sqlContext = sqlContext)
  }

  /**
   * Consolidate Cassandra conf settings in the order of table level -> keyspace level ->
<<<<<<< HEAD
   * cluster level -> default. Use the first available setting
   */
  def consolidateConfs(sqlContext: SQLContext, tableRef: TableRef, cassandraConfs: Map[String, String]) : SparkConf = {
    //Default settings
    val conf = sqlContext.sparkContext.getConf.clone()
    //Keyspace/Cluster level settings
    val sqlConf = sqlContext.getAllConfs
=======
   * cluster level -> default. Use the first available setting. Default settings are
   * stored in SparkConf
   */
  def consolidateConfs(sparkConf: SparkConf, sqlConf: Map[String, String], tableRef: TableRef, tableConf: Map[String, String]) : SparkConf = {
    //Default settings
    val conf = sparkConf.clone()
    //Keyspace/Cluster level settings
>>>>>>> 4d4e012a
    for (prop <- DefaultSource.confProperties) {
      val cluster = tableRef.cluster.getOrElse(defaultClusterName)
      val clusterLevelValue = sqlConf.get(s"$cluster/$prop")
      if (clusterLevelValue.nonEmpty)
        conf.set(prop, clusterLevelValue.get)
      val keyspaceLevelValue = sqlConf.get(s"$cluster:${tableRef.keyspace}/$prop")
      if (keyspaceLevelValue.nonEmpty)
        conf.set(prop, keyspaceLevelValue.get)
<<<<<<< HEAD
      val tableLevelValue = cassandraConfs.get(prop)
=======
      val tableLevelValue = tableConf.get(prop)
>>>>>>> 4d4e012a
      if (tableLevelValue.nonEmpty)
        conf.set(prop, tableLevelValue.get)
    }
    conf
  }
}<|MERGE_RESOLUTION|>--- conflicted
+++ resolved
@@ -147,13 +147,9 @@
       options: CassandraSourceOptions = CassandraSourceOptions(),
       schema : Option[StructType] = None) : CassandraSourceRelation = {
 
-<<<<<<< HEAD
-    val conf = consolidateConfs(sqlContext, tableRef, options.cassandraConfs)
-=======
     val sparkConf = sqlContext.sparkContext.getConf
     val sqlConf = sqlContext.getAllConfs
     val conf = consolidateConfs(sparkConf, sqlConf, tableRef, options.cassandraConfs)
->>>>>>> 4d4e012a
     val tableSizeInBytesString = conf.getOption(tableSizeInBytesProperty)
     val tableSizeInBytes = if (tableSizeInBytesString.nonEmpty) Option(tableSizeInBytesString.get.toLong) else None
     val cassandraConnector = new CassandraConnector(CassandraConnectorConf(conf))
@@ -173,15 +169,6 @@
 
   /**
    * Consolidate Cassandra conf settings in the order of table level -> keyspace level ->
-<<<<<<< HEAD
-   * cluster level -> default. Use the first available setting
-   */
-  def consolidateConfs(sqlContext: SQLContext, tableRef: TableRef, cassandraConfs: Map[String, String]) : SparkConf = {
-    //Default settings
-    val conf = sqlContext.sparkContext.getConf.clone()
-    //Keyspace/Cluster level settings
-    val sqlConf = sqlContext.getAllConfs
-=======
    * cluster level -> default. Use the first available setting. Default settings are
    * stored in SparkConf
    */
@@ -189,7 +176,6 @@
     //Default settings
     val conf = sparkConf.clone()
     //Keyspace/Cluster level settings
->>>>>>> 4d4e012a
     for (prop <- DefaultSource.confProperties) {
       val cluster = tableRef.cluster.getOrElse(defaultClusterName)
       val clusterLevelValue = sqlConf.get(s"$cluster/$prop")
@@ -198,11 +184,8 @@
       val keyspaceLevelValue = sqlConf.get(s"$cluster:${tableRef.keyspace}/$prop")
       if (keyspaceLevelValue.nonEmpty)
         conf.set(prop, keyspaceLevelValue.get)
-<<<<<<< HEAD
-      val tableLevelValue = cassandraConfs.get(prop)
-=======
+
       val tableLevelValue = tableConf.get(prop)
->>>>>>> 4d4e012a
       if (tableLevelValue.nonEmpty)
         conf.set(prop, tableLevelValue.get)
     }
